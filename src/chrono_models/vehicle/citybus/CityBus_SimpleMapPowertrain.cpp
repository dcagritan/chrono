--- conflicted
+++ resolved
@@ -50,11 +50,7 @@
     map0.AddPoint(2000 * rpm2rads, -30.0 * lbft2nm);
     map0.AddPoint(2100 * rpm2rads, -40.0 * lbft2nm);
     map0.AddPoint(2200 * rpm2rads, -100.0 * lbft2nm);
-<<<<<<< HEAD
-
-=======
     
->>>>>>> 14fbb743
     mapF.AddPoint(-100 * rpm2rads, 0.000 * lbft2nm);
     mapF.AddPoint(0 * rpm2rads, 0.0 * lbft2nm);
     mapF.AddPoint(100 * rpm2rads, 300.0 * lbft2nm);

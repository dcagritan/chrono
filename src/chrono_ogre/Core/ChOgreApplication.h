/*
Author: Charles Ricchio

Contains the prototype for a basic application. Manages things such as window creation, the camera and input.
*/

#pragma once

#include <Ogre.h>

#include <physics/ChSystem.h>

#include <memory>
#include <exception>
#include <thread>
#include <chrono>
#include <vector>
#include <random>

#include "chrono_ogre/ChOgreApi.h"

#include "chrono_ogre/Input/ChOgre_SDLInputHandler.h"
#include "chrono_ogre/Graphics/ChOgreCameraManager.h"
#include "chrono_ogre/Graphics/ChOgreScene.h"
#include "chrono_ogre/GUI/ChOgreGUIManager.h"

#define ChOgreFunc(N) [&](N)

namespace ChOgre {

class CHOGRE_DLL_TAG ChOgreApplication {
  public:
    ChOgreApplication();
    ~ChOgreApplication();

    typedef std::function<int()> ChOgreLoopCallFunc;

    virtual int startLoop(ChOgreLoopCallFunc PerFrame);
    virtual Ogre::RenderWindow* createWindow(std::string Title,
                                             uint32_t Width,
                                             uint32_t Height,
                                             uint8_t FSAA_Level,
                                             bool VSync = false,
                                             bool Fullscreen = false);
    virtual void loadResourcePath(std::string Path, std::string Title = "FileSystem");
    virtual void setCamera(ChOgreCamera* Camera);
    virtual void setVSync(bool VSync);

<<<<<<< HEAD
		virtual int startLoop(ChOgreLoopCallFunc PerFrame);
		virtual Ogre::RenderWindow* createWindow(const std::string& Title, uint32_t Width, uint32_t Height, uint8_t FSAA_Level, bool VSync=false, bool Fullscreen=false);
		virtual void loadResourcePath(const std::string& Path, const std::string& Title = "FileSystem");
		virtual void setCamera(ChOgreCamera* Camera);
		virtual void setVSync(bool VSync);
=======
    virtual void chronoThread();
>>>>>>> 00243cad

    virtual void closeWindow();

    virtual ChOgreCameraManager* getCameraManager();
    virtual ChOgreScene* getScene();
    virtual ChOgre_SDLInputHandler* getInputManager();
    virtual ChOgreGUIManager* getGUIManager();
    virtual Ogre::RenderWindow* getWindow();
    virtual Ogre::SceneManager* getSceneManager();
    virtual chrono::ChSystem* getChSystem();

    static void logMessage(const std::string& Message,
                           Ogre::LogMessageLevel lml = Ogre::LML_NORMAL,
                           bool maskDebug = false);

    double timestep_max;
    double timestep_min;
    double timestep;

    bool isRealTime;

    bool isRunning;

    bool WriteToFile;
    std::string OutputImageFolder;

  protected:
    Ogre::Root* m_pRoot;
    Ogre::RenderWindow* m_pRenderWindow;
    Ogre::SceneManager* m_pSceneManager;
    Ogre::Viewport* m_pViewport;
    Ogre::Camera* m_pCamera;

    chrono::ChSystem* m_pChSystem;

    std::thread m_ChronoThread;

    ChOgreCameraManager* m_pCameraManager;
    ChOgreScene* m_pScene;
    ChOgre_SDLInputHandler* m_pInputManager;
    ChOgreGUIManager* m_pGUIManager;

    bool isVSyncEnabled;

  private:
};
}<|MERGE_RESOLUTION|>--- conflicted
+++ resolved
@@ -36,25 +36,17 @@
     typedef std::function<int()> ChOgreLoopCallFunc;
 
     virtual int startLoop(ChOgreLoopCallFunc PerFrame);
-    virtual Ogre::RenderWindow* createWindow(std::string Title,
+    virtual Ogre::RenderWindow* createWindow(const std::string& Title,
                                              uint32_t Width,
                                              uint32_t Height,
                                              uint8_t FSAA_Level,
                                              bool VSync = false,
                                              bool Fullscreen = false);
-    virtual void loadResourcePath(std::string Path, std::string Title = "FileSystem");
+	virtual void loadResourcePath(const std::string&, const std::string& Title = "FileSystem");
     virtual void setCamera(ChOgreCamera* Camera);
     virtual void setVSync(bool VSync);
 
-<<<<<<< HEAD
-		virtual int startLoop(ChOgreLoopCallFunc PerFrame);
-		virtual Ogre::RenderWindow* createWindow(const std::string& Title, uint32_t Width, uint32_t Height, uint8_t FSAA_Level, bool VSync=false, bool Fullscreen=false);
-		virtual void loadResourcePath(const std::string& Path, const std::string& Title = "FileSystem");
-		virtual void setCamera(ChOgreCamera* Camera);
-		virtual void setVSync(bool VSync);
-=======
     virtual void chronoThread();
->>>>>>> 00243cad
 
     virtual void closeWindow();
 

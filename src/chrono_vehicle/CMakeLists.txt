#=============================================================================
# CMake configuration file for Chrono Vehicle module
#
# Cannot be used stand-alone (it is loaded by parent CMake configuration file)
#=============================================================================

option(ENABLE_MODULE_VEHICLE "Enable the Chrono Vehicle module" OFF)

# Return now if this module is not enabled
if(NOT ENABLE_MODULE_VEHICLE)
   mark_as_advanced(ENABLE_OPENCRG)
   mark_as_advanced(FORCE ENABLE_IRRKLANG)
   mark_as_advanced(FORCE CH_IRRKLANG_SDKDIR)
   mark_as_advanced(FORCE CH_IRRKLANGLIB)
   return()
endif()

message(STATUS "\n==== Chrono Vehicle module ====\n")

mark_as_advanced(CLEAR ENABLE_OPENCRG)
mark_as_advanced(CLEAR ENABLE_IRRKLANG)
mark_as_advanced(CLEAR CH_IRRKLANG_SDKDIR)
mark_as_advanced(CLEAR CH_IRRKLANGLIB)

# Provide option to add OpenCRG support.
option(ENABLE_OPENCRG "Enable OpenCRG terrain library support" OFF)

# If Irrlicht support was enabled, provide option to add Irrklang support.
cmake_dependent_option(ENABLE_IRRKLANG "Enable Irrklang library for sound" OFF
                       "ENABLE_MODULE_IRRLICHT" OFF)

# ----------------------------------------------------------------------------
# Find the OpenCRG library
# ----------------------------------------------------------------------------
if (ENABLE_OPENCRG)
   
   if(${CMAKE_SYSTEM_NAME} MATCHES "Windows")
      set(OPENCRG_INCLUDE_DIR ""  CACHE PATH   "The directory where crgBaseLib.h resides")
      set(OPENCRG_LIBRARY   "" CACHE FILEPATH "The OpenCRG library")
      set(OPENCRG_DLL  "" CACHE FILEPATH "The OpenCRG DLL")
   elseif(${CMAKE_SYSTEM_NAME} MATCHES "Linux")
      find_path(OPENCRG_INCLUDE_DIR NAMES crgBaseLib.h PATHS "/usr/local/include")
      find_library(OPENCRG_LIBRARY NAMES OpenCRG PATHS "/usr/local/lib")
   elseif(${CMAKE_SYSTEM_NAME} MATCHES "Darwin")
      find_path(OPENCRG_INCLUDE_DIR NAMES crgBaseLib.h PATHS "/usr/local/include")
      find_library(OPENCRG_LIBRARY NAMES OpenCRG PATHS "/usr/local/lib")
   endif()

   mark_as_advanced(CLEAR OPENCRG_INCLUDE_DIR)
   mark_as_advanced(CLEAR OPENCRG_LIBRARY)
   if(${CMAKE_SYSTEM_NAME} MATCHES "Windows")
     mark_as_advanced(CLEAR OPENCRG_DLL)
   endif()

   if(EXISTS "${OPENCRG_INCLUDE_DIR}/crgBaseLib.h" AND EXISTS "${OPENCRG_LIBRARY}")
     set(HAVE_OPENCRG ON)
   else()
     set(HAVE_OPENCRG OFF)
   endif()

else()

   mark_as_advanced(FORCE OPENCRG_INCLUDE_DIR)
   mark_as_advanced(FORCE OPENCRG_LIBRARY)
   if(${CMAKE_SYSTEM_NAME} MATCHES "Windows")
     mark_as_advanced(FORCE OPENCRG_DLL)
   endif()

   set(HAVE_OPENCRG OFF)

endif()

SET(HAVE_OPENCRG "${HAVE_OPENCRG}" PARENT_SCOPE)

# ----------------------------------------------------------------------------
# Find IrrKlang library
# ----------------------------------------------------------------------------
if(ENABLE_IRRKLANG)

  if(${CMAKE_SYSTEM_NAME} MATCHES "Windows")
      set(CH_IRRKLANG_SDKDIR ""  CACHE PATH   "Where is your IrrKlang SDK installed?")
      set(CH_IRRKLANGLIB   "" CACHE FILEPATH "Where is your Irrklang library?")
  elseif(${CMAKE_SYSTEM_NAME} MATCHES "Linux")
      FIND_PATH(CH_IRRKLANG_SDKDIR NAMES irrlicht.h PATHS "/usr/include/irrklang" "/usr/local/include/irrklang")
      FIND_LIBRARY(CH_IRRKLANGLIB NAMES Irrklang PATHS "/usr/local/lib" ${CH_IRRKLANG_SDKDIR}/lib/Linux)
  endif()

  if(EXISTS "${CH_IRRKLANG_SDKDIR}/include")
      set(CH_IRRKLANGINC "${CH_IRRKLANG_SDKDIR}/include")
  else()
      set(CH_IRRKLANGINC "${CH_IRRKLANG_SDKDIR}")
  endif()

  if(${CMAKE_SYSTEM_NAME} MATCHES "Windows")
    if("${CH_COMPILER}" STREQUAL "COMPILER_MSVC")
        set(CH_IRRKLANG_DLL "${CH_IRRKLANG_SDKDIR}/bin/Win32-VisualStudio/irrKlang.dll")
    elseif("${CH_COMPILER}" STREQUAL "COMPILER_MSVC_X64")
        set(CH_IRRKLANG_DLL "${CH_IRRKLANG_SDKDIR}/bin/Winx64-VisualStudio/irrKlang.dll")
    endif()
  endif()

  mark_as_advanced(CLEAR CH_IRRKLANG_SDKDIR)
  mark_as_advanced(CLEAR CH_IRRKLANGLIB)

else()

  mark_as_advanced(FORCE CH_IRRKLANG_SDKDIR)
  mark_as_advanced(FORCE CH_IRRKLANGLIB)

endif()

# ----------------------------------------------------------------------------
# Generate and install configuration file
# ----------------------------------------------------------------------------

# Prepare replacement variables
if(HAVE_OPENCRG)
  set(CHRONO_OPENCRG "#define CHRONO_OPENCRG")
else()
  set(CHRONO_OPENCRG "#undef CHRONO_OPENCRG")
endif()

if(ENABLE_IRRKLANG)
  set(CHRONO_IRRKLANG "#define CHRONO_IRRKLANG")
else()
  set(CHRONO_IRRKLANG "#undef CHRONO_IRRKLANG")
endif()

# Generate the configuration header file using substitution variables.

configure_file(${CMAKE_CURRENT_SOURCE_DIR}/ChConfigVehicle.h.in
               ${PROJECT_BINARY_DIR}/chrono_vehicle/ChConfigVehicle.h)

install(FILES "${PROJECT_BINARY_DIR}/chrono_vehicle/ChConfigVehicle.h"
        DESTINATION include/chrono_vehicle)

# ----------------------------------------------------------------------------
# List the files in the ChronoEngine_vehicle library
# ----------------------------------------------------------------------------

# --------------- COMMON FILES

set(CV_BASE_FILES
    ChApiVehicle.h
    ChChassis.h
    ChChassis.cpp
    ChDriver.h
    ChDriver.cpp
    ChPart.h
    ChPart.cpp
    ChVehicleJoint.h
    ChVehicleJoint.cpp
    ChDriveline.h
    ChDriveline.cpp
    ChPowertrain.h
    ChPowertrain.cpp
    ChSubsysDefs.h
    ChSubsysDefs.cpp
    ChTerrain.h
    ChTerrain.cpp
    ChVehicle.h
    ChVehicle.cpp
    ChVehicleGeometry.h
    ChVehicleGeometry.cpp
    ChVehicleModelData.h
    ChVehicleModelData.cpp
    ChVehicleVisualSystem.h
    ChVehicleVisualSystem.cpp
    ChVehicleOutput.h
    ChWorldFrame.cpp
    ChWorldFrame.h
)
source_group("base" FILES ${CV_BASE_FILES})

set(CV_CHASSIS_FILES
    chassis/ChRigidChassis.h
    chassis/ChRigidChassis.cpp

    chassis/ChChassisConnectorArticulated.h
    chassis/ChChassisConnectorArticulated.cpp
    chassis/ChChassisConnectorHitch.h
    chassis/ChChassisConnectorHitch.cpp
    chassis/ChChassisConnectorTorsion.h
    chassis/ChChassisConnectorTorsion.cpp

    chassis/RigidChassis.h
    chassis/RigidChassis.cpp

    chassis/ChassisConnectorHitch.h
    chassis/ChassisConnectorHitch.cpp
    chassis/ChassisConnectorArticulated.h
    chassis/ChassisConnectorArticulated.cpp
    chassis/ChassisConnectorTorsion.h
    chassis/ChassisConnectorTorsion.cpp    
)
source_group("chassis" FILES ${CV_CHASSIS_FILES})

set(CV_DRIVER_FILES
    driver/ChDataDriver.h
    driver/ChDataDriver.cpp
    driver/ChHumanDriver.h
    driver/ChHumanDriver.cpp
    driver/ChAIDriver.h
    driver/ChAIDriver.cpp
    driver/ChPathFollowerDriver.h
    driver/ChPathFollowerDriver.cpp
    driver/ChPathFollowerACCDriver.h
    driver/ChPathFollowerACCDriver.cpp
<<<<<<< HEAD
		driver/ChExternalDriver.h
		driver/ChExternalDriver.cpp
=======
    driver/ChExternalDriver.h
    driver/ChExternalDriver.cpp
>>>>>>> 20facc00

    driver/AIDriver.h
    driver/AIDriver.cpp
)
if(ENABLE_MODULE_IRRLICHT)
    set(CVIRR_DRIVER_FILES
        driver/ChIrrGuiDriver.h
        driver/ChIrrGuiDriver.cpp
    )
else()
    set(CVIRR_DRIVER_FILES "")
endif()
source_group("driver" FILES ${CV_DRIVER_FILES} ${CVIRR_DRIVER_FILES})

set(CV_POVERTRAIN_FILES
    powertrain/ChSimplePowertrain.h
    powertrain/ChSimplePowertrain.cpp
    powertrain/ChShaftsPowertrain.h
    powertrain/ChShaftsPowertrain.cpp
    powertrain/ChSimpleMapPowertrain.h
    powertrain/ChSimpleMapPowertrain.cpp
    powertrain/ChSimpleCVTPowertrain.h
    powertrain/ChSimpleCVTPowertrain.cpp

    powertrain/SimpleMapPowertrain.h
    powertrain/SimpleMapPowertrain.cpp
    powertrain/SimplePowertrain.h
    powertrain/SimplePowertrain.cpp
    powertrain/SimpleCVTPowertrain.h
    powertrain/SimpleCVTPowertrain.cpp
    powertrain/ShaftsPowertrain.h
    powertrain/ShaftsPowertrain.cpp
)
source_group("powertrain" FILES ${CV_POVERTRAIN_FILES})

set(CV_TERRAIN_FILES
    terrain/FlatTerrain.h
    terrain/FlatTerrain.cpp
    terrain/ObsModTerrain.h
    terrain/ObsModTerrain.cpp
    terrain/RigidTerrain.h
    terrain/RigidTerrain.cpp
    terrain/RandomSurfaceTerrain.h
    terrain/RandomSurfaceTerrain.cpp
    terrain/SCMDeformableTerrain.h
    terrain/SCMDeformableTerrain.cpp
    terrain/GranularTerrain.h
    terrain/GranularTerrain.cpp
    terrain/FEADeformableTerrain.h
    terrain/FEADeformableTerrain.cpp
)
if(HAVE_OPENCRG)
    set(CV_OPENCRG_FILES
        terrain/CRGTerrain.h
        terrain/CRGTerrain.cpp
    )
else()
    set(CV_OPENCRG_FILES "")
endif()
source_group("terrain" FILES ${CV_TERRAIN_FILES} ${CV_OPENCRG_FILES})

set(CV_UTILS_FILES
    utils/ChSteeringController.h
    utils/ChSteeringController.cpp
    utils/ChSpeedController.h
    utils/ChSpeedController.cpp
    utils/ChAdaptiveSpeedController.h
    utils/ChAdaptiveSpeedController.cpp
    utils/ChVehiclePath.h
    utils/ChVehiclePath.cpp
    utils/ChUtilsJSON.h
    utils/ChUtilsJSON.cpp
)
if(ENABLE_MODULE_IRRLICHT)
    set(CVIRR_UTILS_FILES
        utils/ChVehicleVisualSystemIrrlicht.h
        utils/ChVehicleVisualSystemIrrlicht.cpp
    )
else()
    set(CVIRR_UTILS_FILES "")
endif()
source_group("utils" FILES ${CV_UTILS_FILES} ${CVIRR_UTILS_FILES})


set(CV_OUTPUT_FILES
    output/ChVehicleOutputASCII.h
    output/ChVehicleOutputASCII.cpp
)
if (HDF5_FOUND)
    set(CVHDF5_OUTPUT_FILES
        output/ChVehicleOutputHDF5.h
        output/ChVehicleOutputHDF5.cpp
    )
else()
    set(CVHDF5_OUTPUT_FILES "")
endif()
source_group("output" FILES ${CV_OUTPUT_FILES} ${CVHDF5_OUTPUT_FILES})

# --------------- WHEELED VEHICLE FILES

set(CV_WV_BASE_FILES
    wheeled_vehicle/ChAxle.h
    wheeled_vehicle/ChAxle.cpp
    wheeled_vehicle/ChAntirollBar.h
    wheeled_vehicle/ChAntirollBar.cpp
    wheeled_vehicle/ChBrake.h
    wheeled_vehicle/ChBrake.cpp
    wheeled_vehicle/ChDrivelineWV.h
    wheeled_vehicle/ChDrivelineWV.cpp
    wheeled_vehicle/ChSuspension.h
    wheeled_vehicle/ChSuspension.cpp
    wheeled_vehicle/ChSteering.h
    wheeled_vehicle/ChSteering.cpp
    wheeled_vehicle/ChSubchassis.h
    wheeled_vehicle/ChSubchassis.cpp
    wheeled_vehicle/ChWheeledTrailer.h
    wheeled_vehicle/ChWheeledTrailer.cpp
    wheeled_vehicle/ChWheeledVehicle.h
    wheeled_vehicle/ChWheeledVehicle.cpp
    wheeled_vehicle/ChWheel.h
    wheeled_vehicle/ChWheel.cpp
    wheeled_vehicle/ChTire.h
    wheeled_vehicle/ChTire.cpp
)
source_group("wheeled_vehicle\\base" FILES ${CV_WV_BASE_FILES})

set(CV_WV_ANTIROLL_FILES
    wheeled_vehicle/antirollbar/ChAntirollBarRSD.h
    wheeled_vehicle/antirollbar/ChAntirollBarRSD.cpp

    wheeled_vehicle/antirollbar/AntirollBarRSD.h
    wheeled_vehicle/antirollbar/AntirollBarRSD.cpp
)
source_group("wheeled_vehicle\\antirollbar" FILES ${CV_WV_ANTIROLL_FILES})

set(CV_WV_BRAKE_FILES
    wheeled_vehicle/brake/ChBrakeSimple.h
    wheeled_vehicle/brake/ChBrakeSimple.cpp
    wheeled_vehicle/brake/ChBrakeShafts.h
    wheeled_vehicle/brake/ChBrakeShafts.cpp

    wheeled_vehicle/brake/BrakeSimple.h
    wheeled_vehicle/brake/BrakeSimple.cpp
    wheeled_vehicle/brake/BrakeShafts.h
    wheeled_vehicle/brake/BrakeShafts.cpp
)
source_group("wheeled_vehicle\\brake" FILES ${CV_WV_BRAKE_FILES})

set(CV_WV_DRIVELINE_FILES
    wheeled_vehicle/driveline/ChShaftsDriveline2WD.h
    wheeled_vehicle/driveline/ChShaftsDriveline2WD.cpp
    wheeled_vehicle/driveline/ChShaftsDriveline4WD.h
    wheeled_vehicle/driveline/ChShaftsDriveline4WD.cpp
    wheeled_vehicle/driveline/ChShaftsDriveline6WD.h
    wheeled_vehicle/driveline/ChShaftsDriveline6WD.cpp
    wheeled_vehicle/driveline/ChShaftsDriveline8WD.h
    wheeled_vehicle/driveline/ChShaftsDriveline8WD.cpp
    wheeled_vehicle/driveline/ChSimpleDrivelineXWD.h
    wheeled_vehicle/driveline/ChSimpleDrivelineXWD.cpp
    wheeled_vehicle/driveline/ChSimpleDriveline.h
    wheeled_vehicle/driveline/ChSimpleDriveline.cpp

    wheeled_vehicle/driveline/ShaftsDriveline2WD.h
    wheeled_vehicle/driveline/ShaftsDriveline2WD.cpp
    wheeled_vehicle/driveline/ShaftsDriveline4WD.h
    wheeled_vehicle/driveline/ShaftsDriveline4WD.cpp
    wheeled_vehicle/driveline/SimpleDriveline.h
    wheeled_vehicle/driveline/SimpleDriveline.cpp
    wheeled_vehicle/driveline/SimpleDrivelineXWD.h
    wheeled_vehicle/driveline/SimpleDrivelineXWD.cpp
)
source_group("wheeled_vehicle\\driveline" FILES ${CV_WV_DRIVELINE_FILES})

set(CV_WV_STEERING_FILES
    wheeled_vehicle/steering/ChPitmanArm.h
    wheeled_vehicle/steering/ChPitmanArm.cpp
    wheeled_vehicle/steering/ChPitmanArmShafts.h
    wheeled_vehicle/steering/ChPitmanArmShafts.cpp
    wheeled_vehicle/steering/ChRackPinion.h
    wheeled_vehicle/steering/ChRackPinion.cpp
    wheeled_vehicle/steering/ChRotaryArm.h
    wheeled_vehicle/steering/ChRotaryArm.cpp

    wheeled_vehicle/steering/PitmanArm.h
    wheeled_vehicle/steering/PitmanArm.cpp
    wheeled_vehicle/steering/RackPinion.h
    wheeled_vehicle/steering/RackPinion.cpp
    wheeled_vehicle/steering/RotaryArm.h
    wheeled_vehicle/steering/RotaryArm.cpp
)
source_group("wheeled_vehicle\\steering" FILES ${CV_WV_STEERING_FILES})

set(CV_WV_SUBCHASSIS_FILES
    wheeled_vehicle/subchassis/ChBalancer.h
    wheeled_vehicle/subchassis/ChBalancer.cpp

    wheeled_vehicle/subchassis/Balancer.h
    wheeled_vehicle/subchassis/Balancer.cpp
)
source_group("wheeled_vehicle\\subchassis" FILES ${CV_WV_SUBCHASSIS_FILES})

set(CV_WV_SUSPENSION_FILES
    wheeled_vehicle/suspension/ChDoubleWishbone.h
    wheeled_vehicle/suspension/ChDoubleWishbone.cpp
    wheeled_vehicle/suspension/ChDoubleWishboneReduced.h
    wheeled_vehicle/suspension/ChDoubleWishboneReduced.cpp
    wheeled_vehicle/suspension/ChSingleWishbone.h
    wheeled_vehicle/suspension/ChSingleWishbone.cpp
    wheeled_vehicle/suspension/ChSolidAxle.h
    wheeled_vehicle/suspension/ChSolidAxle.cpp
    wheeled_vehicle/suspension/ChMultiLink.h
    wheeled_vehicle/suspension/ChMultiLink.cpp
    wheeled_vehicle/suspension/ChHendricksonPRIMAXX.h
    wheeled_vehicle/suspension/ChHendricksonPRIMAXX.cpp
    wheeled_vehicle/suspension/ChMacPhersonStrut.h
    wheeled_vehicle/suspension/ChMacPhersonStrut.cpp
    wheeled_vehicle/suspension/ChSemiTrailingArm.h
    wheeled_vehicle/suspension/ChSemiTrailingArm.cpp
    wheeled_vehicle/suspension/ChThreeLinkIRS.h
    wheeled_vehicle/suspension/ChThreeLinkIRS.cpp
    wheeled_vehicle/suspension/ChRigidSuspension.h
    wheeled_vehicle/suspension/ChRigidSuspension.cpp
    wheeled_vehicle/suspension/ChRigidPinnedAxle.h
    wheeled_vehicle/suspension/ChRigidPinnedAxle.cpp
    wheeled_vehicle/suspension/ChLeafspringAxle.h
    wheeled_vehicle/suspension/ChLeafspringAxle.cpp
    wheeled_vehicle/suspension/ChSAELeafspringAxle.h
    wheeled_vehicle/suspension/ChSAELeafspringAxle.cpp
    wheeled_vehicle/suspension/ChSolidBellcrankThreeLinkAxle.h
    wheeled_vehicle/suspension/ChSolidBellcrankThreeLinkAxle.cpp
    wheeled_vehicle/suspension/ChSolidThreeLinkAxle.h
    wheeled_vehicle/suspension/ChSolidThreeLinkAxle.cpp
    wheeled_vehicle/suspension/ChToeBarLeafspringAxle.h
    wheeled_vehicle/suspension/ChToeBarLeafspringAxle.cpp
    wheeled_vehicle/suspension/ChSAEToeBarLeafspringAxle.h
    wheeled_vehicle/suspension/ChSAEToeBarLeafspringAxle.cpp

    wheeled_vehicle/suspension/DoubleWishbone.h
    wheeled_vehicle/suspension/DoubleWishbone.cpp
    wheeled_vehicle/suspension/DoubleWishboneReduced.h
    wheeled_vehicle/suspension/DoubleWishboneReduced.cpp
    wheeled_vehicle/suspension/SingleWishbone.h
    wheeled_vehicle/suspension/SingleWishbone.cpp
    wheeled_vehicle/suspension/SolidAxle.h
    wheeled_vehicle/suspension/SolidAxle.cpp
    wheeled_vehicle/suspension/MultiLink.h
    wheeled_vehicle/suspension/MultiLink.cpp
    wheeled_vehicle/suspension/HendricksonPRIMAXX.h
    wheeled_vehicle/suspension/HendricksonPRIMAXX.cpp
    wheeled_vehicle/suspension/MacPhersonStrut.h
    wheeled_vehicle/suspension/MacPhersonStrut.cpp
    wheeled_vehicle/suspension/SemiTrailingArm.h
    wheeled_vehicle/suspension/SemiTrailingArm.cpp
    wheeled_vehicle/suspension/ThreeLinkIRS.h
    wheeled_vehicle/suspension/ThreeLinkIRS.cpp
    wheeled_vehicle/suspension/RigidSuspension.h
    wheeled_vehicle/suspension/RigidSuspension.cpp
    wheeled_vehicle/suspension/RigidPinnedAxle.h
    wheeled_vehicle/suspension/RigidPinnedAxle.cpp
    wheeled_vehicle/suspension/LeafspringAxle.h
    wheeled_vehicle/suspension/LeafspringAxle.cpp
    wheeled_vehicle/suspension/SAELeafspringAxle.h
    wheeled_vehicle/suspension/SAELeafspringAxle.cpp
    wheeled_vehicle/suspension/SolidBellcrankThreeLinkAxle.h
    wheeled_vehicle/suspension/SolidBellcrankThreeLinkAxle.cpp
    wheeled_vehicle/suspension/SolidThreeLinkAxle.h
    wheeled_vehicle/suspension/SolidThreeLinkAxle.cpp
    wheeled_vehicle/suspension/ToeBarLeafspringAxle.h
    wheeled_vehicle/suspension/ToeBarLeafspringAxle.cpp
    wheeled_vehicle/suspension/SAEToeBarLeafspringAxle.h
    wheeled_vehicle/suspension/SAEToeBarLeafspringAxle.cpp
)
source_group("wheeled_vehicle\\suspension" FILES ${CV_WV_SUSPENSION_FILES})

set(CV_WV_TEST_RIG_FILES
    wheeled_vehicle/test_rig/ChSuspensionTestRig.h
    wheeled_vehicle/test_rig/ChSuspensionTestRig.cpp
    wheeled_vehicle/test_rig/ChDriverSTR.h
    wheeled_vehicle/test_rig/ChDriverSTR.cpp
    wheeled_vehicle/test_rig/ChDataDriverSTR.h
    wheeled_vehicle/test_rig/ChDataDriverSTR.cpp
    wheeled_vehicle/test_rig/ChTireTestRig.h
    wheeled_vehicle/test_rig/ChTireTestRig.cpp
)
if(ENABLE_MODULE_IRRLICHT)
    set(CVIRR_WV_TEST_RIG_FILES
        wheeled_vehicle/test_rig/ChIrrGuiDriverSTR.h
        wheeled_vehicle/test_rig/ChIrrGuiDriverSTR.cpp    
    )
else()
    set(CVIRR_WV_TEST_RIG_FILES "")
endif()
source_group("wheeled_vehicle\\test_rig" FILES ${CV_WV_TEST_RIG_FILES} ${CVIRR_WV_TEST_RIG_FILES})

set(CV_WV_TIRE_FILES
    wheeled_vehicle/tire/ChRigidTire.h
    wheeled_vehicle/tire/ChRigidTire.cpp
    wheeled_vehicle/tire/ChForceElementTire.h
    wheeled_vehicle/tire/ChForceElementTire.cpp
    wheeled_vehicle/tire/ChPacejkaTire.h
    wheeled_vehicle/tire/ChPacejkaTire.cpp
    wheeled_vehicle/tire/ChPac02Tire.h
    wheeled_vehicle/tire/ChPac02Tire.cpp
    wheeled_vehicle/tire/ChPac89Tire.h
    wheeled_vehicle/tire/ChPac89Tire.cpp
    wheeled_vehicle/tire/ChFialaTire.h
    wheeled_vehicle/tire/ChFialaTire.cpp
    wheeled_vehicle/tire/ChTMeasyTire.h
    wheeled_vehicle/tire/ChTMeasyTire.cpp
    wheeled_vehicle/tire/ChDeformableTire.h
    wheeled_vehicle/tire/ChDeformableTire.cpp
    wheeled_vehicle/tire/ChANCFTire.h
    wheeled_vehicle/tire/ChANCFTire.cpp
    wheeled_vehicle/tire/ChReissnerTire.h
    wheeled_vehicle/tire/ChReissnerTire.cpp
    wheeled_vehicle/tire/ChFEATire.h
    wheeled_vehicle/tire/ChFEATire.cpp

    wheeled_vehicle/tire/RigidTire.h
    wheeled_vehicle/tire/RigidTire.cpp
    wheeled_vehicle/tire/PacejkaTire.h
    wheeled_vehicle/tire/PacejkaTire.cpp
    wheeled_vehicle/tire/Pac02Tire.h
    wheeled_vehicle/tire/Pac02Tire.cpp
    wheeled_vehicle/tire/Pac89Tire.h
    wheeled_vehicle/tire/Pac89Tire.cpp
    wheeled_vehicle/tire/FialaTire.h
    wheeled_vehicle/tire/FialaTire.cpp
    wheeled_vehicle/tire/TMeasyTire.h
    wheeled_vehicle/tire/TMeasyTire.cpp
    wheeled_vehicle/tire/ReissnerTire.h
    wheeled_vehicle/tire/ReissnerTire.cpp
    wheeled_vehicle/tire/ANCFTire.h
    wheeled_vehicle/tire/ANCFTire.cpp
    wheeled_vehicle/tire/FEATire.h
    wheeled_vehicle/tire/FEATire.cpp
    wheeled_vehicle/tire/ANCFToroidalTire.h
    wheeled_vehicle/tire/ANCFToroidalTire.cpp
    wheeled_vehicle/tire/ReissnerToroidalTire.h
    wheeled_vehicle/tire/ReissnerToroidalTire.cpp
)
source_group("wheeled_vehicle\\tire" FILES ${CV_WV_TIRE_FILES})

set(CV_WV_UTILS_FILES
)
if(ENABLE_MODULE_IRRLICHT)
    set(CVIRR_WV_UTILS_FILES
        wheeled_vehicle/utils/ChWheeledVehicleVisualSystemIrrlicht.h
        wheeled_vehicle/utils/ChWheeledVehicleVisualSystemIrrlicht.cpp
    )
else()
    set(CVIRR_WV_UTILS_FILES "")
endif()
source_group("wheeled_vehicle\\utils" FILES ${CV_WV_UTILS_FILES} ${CVIRR_WV_UTILS_FILES})

set(CV_WV_VEHICLE_FILES
    wheeled_vehicle/vehicle/WheeledTrailer.h
    wheeled_vehicle/vehicle/WheeledTrailer.cpp
    wheeled_vehicle/vehicle/WheeledVehicle.h
    wheeled_vehicle/vehicle/WheeledVehicle.cpp
)
source_group("wheeled_vehicle\\vehicle" FILES ${CV_WV_VEHICLE_FILES})

set(CV_WV_WHEEL_FILES
    wheeled_vehicle/wheel/Wheel.h
    wheeled_vehicle/wheel/Wheel.cpp
)
source_group("wheeled_vehicle\\wheel" FILES ${CV_WV_WHEEL_FILES})

# --------------- TRACKED VEHICLE FILES

set(CV_TV_BASE_FILES
    tracked_vehicle/ChIdler.h
    tracked_vehicle/ChIdler.cpp
    tracked_vehicle/ChTrackWheel.h 
    tracked_vehicle/ChTrackWheel.cpp 
    tracked_vehicle/ChTrackSuspension.h
    tracked_vehicle/ChTrackSuspension.cpp
    tracked_vehicle/ChSprocket.h
    tracked_vehicle/ChSprocket.cpp
    tracked_vehicle/ChTrackAssembly.h
    tracked_vehicle/ChTrackAssembly.cpp
    tracked_vehicle/ChTrackBrake.h
    tracked_vehicle/ChTrackBrake.cpp
    tracked_vehicle/ChDrivelineTV.h
    tracked_vehicle/ChDrivelineTV.cpp
    tracked_vehicle/ChTrackedVehicle.h
    tracked_vehicle/ChTrackedVehicle.cpp
    tracked_vehicle/ChTrackShoe.h
    tracked_vehicle/ChTrackShoe.cpp
    tracked_vehicle/ChTrackContactManager.h
    tracked_vehicle/ChTrackContactManager.cpp
)
source_group("tracked_vehicle\\base" FILES ${CV_TV_BASE_FILES})

set(CV_TV_BRAKE_FILES
    tracked_vehicle/brake/ChTrackBrakeSimple.h
    tracked_vehicle/brake/ChTrackBrakeSimple.cpp
    tracked_vehicle/brake/ChTrackBrakeShafts.h
    tracked_vehicle/brake/ChTrackBrakeShafts.cpp

    tracked_vehicle/brake/TrackBrakeSimple.h
    tracked_vehicle/brake/TrackBrakeSimple.cpp
    tracked_vehicle/brake/TrackBrakeShafts.h
    tracked_vehicle/brake/TrackBrakeShafts.cpp
)
source_group("tracked_vehicle\\brake" FILES ${CV_TV_BRAKE_FILES})

set(CV_TV_DRIVELINE_FILES
    tracked_vehicle/driveline/ChTrackDrivelineBDS.h
    tracked_vehicle/driveline/ChTrackDrivelineBDS.cpp
    tracked_vehicle/driveline/ChSimpleTrackDriveline.h
    tracked_vehicle/driveline/ChSimpleTrackDriveline.cpp

    tracked_vehicle/driveline/TrackDrivelineBDS.h
    tracked_vehicle/driveline/TrackDrivelineBDS.cpp
    tracked_vehicle/driveline/SimpleTrackDriveline.h
    tracked_vehicle/driveline/SimpleTrackDriveline.cpp
)
source_group("tracked_vehicle\\driveline" FILES ${CV_TV_DRIVELINE_FILES})

set(CV_TV_IDLER_FILES
    tracked_vehicle/idler/ChTranslationalIdler.h
    tracked_vehicle/idler/ChTranslationalIdler.cpp
    tracked_vehicle/idler/ChDistanceIdler.h
    tracked_vehicle/idler/ChDistanceIdler.cpp

    tracked_vehicle/idler/TranslationalIdler.h
    tracked_vehicle/idler/TranslationalIdler.cpp
    tracked_vehicle/idler/DistanceIdler.h
    tracked_vehicle/idler/DistanceIdler.cpp
)
source_group("tracked_vehicle\\idler" FILES ${CV_TV_IDLER_FILES})

set(CV_TV_TRACKWHEEL_FILES
    tracked_vehicle/track_wheel/ChSingleTrackWheel.h
    tracked_vehicle/track_wheel/ChSingleTrackWheel.cpp
    tracked_vehicle/track_wheel/ChDoubleTrackWheel.h
    tracked_vehicle/track_wheel/ChDoubleTrackWheel.cpp

    tracked_vehicle/track_wheel/SingleTrackWheel.h
    tracked_vehicle/track_wheel/SingleTrackWheel.cpp
    tracked_vehicle/track_wheel/DoubleTrackWheel.h
    tracked_vehicle/track_wheel/DoubleTrackWheel.cpp
)
source_group("tracked_vehicle\\track_wheel" FILES ${CV_TV_TRACKWHEEL_FILES})

set(CV_TV_SPROCKET_FILES
    tracked_vehicle/sprocket/ChSprocketSinglePin.h
    tracked_vehicle/sprocket/ChSprocketSinglePin.cpp
    tracked_vehicle/sprocket/ChSprocketDoublePin.h
    tracked_vehicle/sprocket/ChSprocketDoublePin.cpp
    tracked_vehicle/sprocket/ChSprocketBand.h
    tracked_vehicle/sprocket/ChSprocketBand.cpp

    tracked_vehicle/sprocket/SprocketSinglePin.h
    tracked_vehicle/sprocket/SprocketSinglePin.cpp
    tracked_vehicle/sprocket/SprocketDoublePin.h
    tracked_vehicle/sprocket/SprocketDoublePin.cpp
    tracked_vehicle/sprocket/SprocketBand.h
    tracked_vehicle/sprocket/SprocketBand.cpp
)
source_group("tracked_vehicle\\sprocket" FILES ${CV_TV_SPROCKET_FILES})

set(CV_TV_SUSPENSION_FILES
    tracked_vehicle/suspension/ChTranslationalDamperSuspension.h
    tracked_vehicle/suspension/ChTranslationalDamperSuspension.cpp
    tracked_vehicle/suspension/ChRotationalDamperSuspension.h
    tracked_vehicle/suspension/ChRotationalDamperSuspension.cpp

    tracked_vehicle/suspension/TranslationalDamperSuspension.h
    tracked_vehicle/suspension/TranslationalDamperSuspension.cpp
    tracked_vehicle/suspension/RotationalDamperSuspension.h
    tracked_vehicle/suspension/RotationalDamperSuspension.cpp
)
source_group("tracked_vehicle\\suspension" FILES ${CV_TV_SUSPENSION_FILES})

set(CV_TV_TRACKSHOE_FILES
    tracked_vehicle/track_shoe/ChTrackShoeSegmented.h
    tracked_vehicle/track_shoe/ChTrackShoeSegmented.cpp
    tracked_vehicle/track_shoe/ChTrackShoeSinglePin.h
    tracked_vehicle/track_shoe/ChTrackShoeSinglePin.cpp
    tracked_vehicle/track_shoe/ChTrackShoeDoublePin.h
    tracked_vehicle/track_shoe/ChTrackShoeDoublePin.cpp
    tracked_vehicle/track_shoe/ChTrackShoeBand.h
    tracked_vehicle/track_shoe/ChTrackShoeBand.cpp
    tracked_vehicle/track_shoe/ChTrackShoeBandBushing.h
    tracked_vehicle/track_shoe/ChTrackShoeBandBushing.cpp
    tracked_vehicle/track_shoe/ChTrackShoeBandANCF.h
    tracked_vehicle/track_shoe/ChTrackShoeBandANCF.cpp

    tracked_vehicle/track_shoe/TrackShoeSinglePin.h
    tracked_vehicle/track_shoe/TrackShoeSinglePin.cpp
    tracked_vehicle/track_shoe/TrackShoeDoublePin.h
    tracked_vehicle/track_shoe/TrackShoeDoublePin.cpp
    tracked_vehicle/track_shoe/TrackShoeBandBushing.h
    tracked_vehicle/track_shoe/TrackShoeBandBushing.cpp
    tracked_vehicle/track_shoe/TrackShoeBandANCF.h
    tracked_vehicle/track_shoe/TrackShoeBandANCF.cpp
)
source_group("tracked_vehicle\\track_shoe" FILES ${CV_TV_TRACKSHOE_FILES})

set(CV_TV_TRACKASSEMBLY_FILES
    tracked_vehicle/track_assembly/ChTrackAssemblySegmented.h
    tracked_vehicle/track_assembly/ChTrackAssemblySegmented.cpp
    tracked_vehicle/track_assembly/ChTrackAssemblySinglePin.h
    tracked_vehicle/track_assembly/ChTrackAssemblySinglePin.cpp
    tracked_vehicle/track_assembly/ChTrackAssemblyDoublePin.h
    tracked_vehicle/track_assembly/ChTrackAssemblyDoublePin.cpp
    tracked_vehicle/track_assembly/ChTrackAssemblyBand.h
    tracked_vehicle/track_assembly/ChTrackAssemblyBand.cpp
    tracked_vehicle/track_assembly/ChTrackAssemblyBandBushing.h
    tracked_vehicle/track_assembly/ChTrackAssemblyBandBushing.cpp
    tracked_vehicle/track_assembly/ChTrackAssemblyBandANCF.h
    tracked_vehicle/track_assembly/ChTrackAssemblyBandANCF.cpp

    tracked_vehicle/track_assembly/TrackAssemblySinglePin.h
    tracked_vehicle/track_assembly/TrackAssemblySinglePin.cpp
    tracked_vehicle/track_assembly/TrackAssemblyDoublePin.h
    tracked_vehicle/track_assembly/TrackAssemblyDoublePin.cpp
    tracked_vehicle/track_assembly/TrackAssemblyBandBushing.h
    tracked_vehicle/track_assembly/TrackAssemblyBandBushing.cpp
    tracked_vehicle/track_assembly/TrackAssemblyBandANCF.h
    tracked_vehicle/track_assembly/TrackAssemblyBandANCF.cpp
)
source_group("tracked_vehicle\\track_assembly" FILES ${CV_TV_TRACKASSEMBLY_FILES})

set(CV_TV_TEST_RIG_FILES
    tracked_vehicle/test_rig/ChTrackTestRig.h
    tracked_vehicle/test_rig/ChTrackTestRig.cpp
    tracked_vehicle/test_rig/ChDriverTTR.h
    tracked_vehicle/test_rig/ChDriverTTR.cpp
    tracked_vehicle/test_rig/ChDataDriverTTR.h
    tracked_vehicle/test_rig/ChDataDriverTTR.cpp
    tracked_vehicle/test_rig/ChRoadDriverTTR.h
    tracked_vehicle/test_rig/ChRoadDriverTTR.cpp
)
if(ENABLE_MODULE_IRRLICHT)
    set(CVIRR_TV_TEST_RIG_FILES
        tracked_vehicle/test_rig/ChIrrGuiDriverTTR.h
        tracked_vehicle/test_rig/ChIrrGuiDriverTTR.cpp
    )
else()
    set(CVIRR_TV_TEST_RIG_FILES "")
endif()
source_group("tracked_vehicle\\test_rig" FILES ${CV_TV_TEST_RIG_FILES} ${CVIRR_TV_TEST_RIG_FILES})

set(CV_TV_UTILS_FILES
)
if(ENABLE_MODULE_IRRLICHT)
    set(CVIRR_TV_UTILS_FILES
        tracked_vehicle/utils/ChTrackedVehicleVisualSystemIrrlicht.h
        tracked_vehicle/utils/ChTrackedVehicleVisualSystemIrrlicht.cpp
        tracked_vehicle/utils/ChTrackTestRigVisualSystemIrrlicht.h
        tracked_vehicle/utils/ChTrackTestRigVisualSystemIrrlicht.cpp
    )
else()
    set(CVIRR_TV_UTILS_FILES "")
endif()
source_group("tracked_vehicle\\utils" FILES ${CV_TV_UTILS_FILES} ${CVIRR_TV_UTILS_FILES})

set(CV_TV_VEHICLE_FILES
    tracked_vehicle/vehicle/TrackedVehicle.h
    tracked_vehicle/vehicle/TrackedVehicle.cpp
)
source_group("tracked_vehicle\\vehicle" FILES ${CV_TV_VEHICLE_FILES})

# --------------- THIRD-PARTY FILES

set(CV_STB_FILES
    ${CMAKE_SOURCE_DIR}/src/chrono_thirdparty/stb/stb.h
    ${CMAKE_SOURCE_DIR}/src/chrono_thirdparty/stb/stb_image.h
    ${CMAKE_SOURCE_DIR}/src/chrono_thirdparty/stb/stb_image.cpp
    ${CMAKE_SOURCE_DIR}/src/chrono_thirdparty/stb/stb_image_write.h
    ${CMAKE_SOURCE_DIR}/src/chrono_thirdparty/stb/stb_image_write.cpp
)
source_group("utils\\stb" FILES ${CV_STB_FILES})

# ----------------------------------------------------------------------------
# Add the ChronoEngine_vehicle library
# ----------------------------------------------------------------------------

set(CXX_FLAGS ${CH_CXX_FLAGS})
set(COMPILE_DEFS "CH_API_COMPILE_VEHICLE")
set(LINK_FLAGS ${CH_LINKERFLAG_SHARED})
set(LIBRARIES "ChronoEngine")

if(HDF5_FOUND)
    set(COMPILE_DEFS "${COMPILE_DEFS} ${H5_BUILT_AS_DYNAMIC_LIB}")
    include_directories(${HDF5_INCLUDE_DIRS})
    list(APPEND LIBRARIES ${HDF5_CXX_LIBRARIES})
endif()

if(HAVE_OPENCRG)
    include_directories(${OPENCRG_INCLUDE_DIR})
    list(APPEND LIBRARIES ${OPENCRG_LIBRARY})
endif()

add_library(ChronoEngine_vehicle SHARED
#
    ${CV_BASE_FILES}
    ${CV_CHASSIS_FILES}
    ${CV_DRIVER_FILES}
    ${CV_POVERTRAIN_FILES}
    ${CV_TERRAIN_FILES}
    ${CV_OPENCRG_FILES}
    ${CV_UTILS_FILES}
    ${CV_OUTPUT_FILES}
    ${CVHDF5_OUTPUT_FILES}
#
    ${CV_WV_BASE_FILES}
    ${CV_WV_ANTIROLL_FILES}
    ${CV_WV_BRAKE_FILES}
    ${CV_WV_DRIVELINE_FILES}
    ${CV_WV_STEERING_FILES}
    ${CV_WV_SUBCHASSIS_FILES}
    ${CV_WV_SUSPENSION_FILES}
    ${CV_WV_TEST_RIG_FILES}
    ${CV_WV_TIRE_FILES}
    ${CV_WV_UTILS_FILES}
    ${CV_WV_VEHICLE_FILES}
    ${CV_WV_WHEEL_FILES}
#
    ${CV_TV_BASE_FILES}
    ${CV_TV_BRAKE_FILES}
    ${CV_TV_DRIVELINE_FILES}
    ${CV_TV_IDLER_FILES}
    ${CV_TV_TRACKWHEEL_FILES}
    ${CV_TV_SPROCKET_FILES}
    ${CV_TV_SUSPENSION_FILES}
    ${CV_TV_TRACKSHOE_FILES}
    ${CV_TV_TRACKASSEMBLY_FILES}
    ${CV_TV_TEST_RIG_FILES}
    ${CV_TV_UTILS_FILES}
    ${CV_TV_VEHICLE_FILES}
#
    ${CV_STB_FILES}
)

message(STATUS "Add ChronoEngine_vehicle library")

set_target_properties(ChronoEngine_vehicle PROPERTIES
                      COMPILE_FLAGS "${CXX_FLAGS}"
                      LINK_FLAGS "${CH_LINKERFLAG_SHARED}")

target_compile_definitions(ChronoEngine_vehicle PRIVATE "CH_API_COMPILE_VEHICLE")
target_compile_definitions(ChronoEngine_vehicle PRIVATE "CH_IGNORE_DEPRECATED")
if(HDF5_FOUND)
target_compile_definitions(ChronoEngine_vehicle PRIVATE ${HDF5_COMPILE_DEFS})
endif()

target_link_libraries(ChronoEngine_vehicle ${LIBRARIES})

install(TARGETS ChronoEngine_vehicle
        RUNTIME DESTINATION bin
        LIBRARY DESTINATION lib
        ARCHIVE DESTINATION lib)


#-------------------------------------------------------------------------------
# Add the ChronoEngine_vehicle_irrlicht library
#-------------------------------------------------------------------------------

if(ENABLE_MODULE_IRRLICHT)

set(CXX_FLAGS "${CXX_FLAGS} ${CH_IRRLICHT_CXX_FLAGS}")
list(APPEND LIBRARIES ChronoEngine_vehicle)
list(APPEND LIBRARIES ChronoEngine_irrlicht) 
include_directories(${CH_IRRLICHTINC})

add_library(ChronoEngine_vehicle_irrlicht SHARED
    ${CVIRR_DRIVER_FILES}
    ${CVIRR_UTILS_FILES}
    ${CVIRR_WV_TEST_RIG_FILES}
    ${CVIRR_WV_UTILS_FILES}
    ${CVIRR_TV_TEST_RIG_FILES}
    ${CVIRR_TV_UTILS_FILES}
)

if(ENABLE_IRRKLANG)
    target_include_directories(ChronoEngine_vehicle_irrlicht PUBLIC ${CH_IRRKLANGINC})
    list(APPEND LIBRARIES ${CH_IRRKLANGLIB})
    set(CH_IRRLICHTINC ${CH_IRRLICHTINC} ${CH_IRRKLANGINC} PARENT_SCOPE)
    set(IRRLICHT_LIBRARY ${IRRLICHT_LIBRARY} ${CH_IRRKLANGLIB} PARENT_SCOPE)
endif()

set_target_properties(ChronoEngine_vehicle_irrlicht PROPERTIES
                      COMPILE_FLAGS "${CXX_FLAGS}"
                      LINK_FLAGS "${CH_LINKERFLAG_SHARED}")

target_compile_definitions(ChronoEngine_vehicle_irrlicht PRIVATE "CH_API_COMPILE_VEHICLE")
target_compile_definitions(ChronoEngine_vehicle_irrlicht PRIVATE "CH_IGNORE_DEPRECATED")

target_link_libraries(ChronoEngine_vehicle_irrlicht ${LIBRARIES})

install(TARGETS ChronoEngine_vehicle_irrlicht
        RUNTIME DESTINATION bin
        LIBRARY DESTINATION lib
        ARCHIVE DESTINATION lib)

endif()

#-------------------------------------------------------------------------------
# Trigger CMake for vehicle cosimulation
#-------------------------------------------------------------------------------
add_subdirectory(cosim)

#-------------------------------------------------------------------------------
# Install Chrono::Vehicle headers
#-------------------------------------------------------------------------------

install(DIRECTORY ${CMAKE_CURRENT_SOURCE_DIR}/
        DESTINATION include/chrono_vehicle
        FILES_MATCHING PATTERN "*.h")

# Install required chrono_thirdparty headers
install(DIRECTORY ${CMAKE_SOURCE_DIR}/src/chrono_thirdparty/Easy_BMP
        DESTINATION include/chrono_thirdparty
        FILES_MATCHING PATTERN "*.h" PATTERN "*.cuh" PATTERN "*.hpp" PATTERN "*.inl")

install(DIRECTORY ${CMAKE_SOURCE_DIR}/src/chrono_thirdparty/stb
        DESTINATION include/chrono_thirdparty
        FILES_MATCHING PATTERN "*.h" PATTERN "*.cuh" PATTERN "*.hpp" PATTERN "*.inl")

#-------------------------------------------------------------------------------
# On Windows, copy DLLs (if specified)
#-------------------------------------------------------------------------------

if(${CMAKE_SYSTEM_NAME} MATCHES "Windows")

    if(ENABLE_MODULE_IRRLICHT AND EXISTS "${CH_IRRKLANG_DLL}")
        add_custom_command(TARGET ChronoEngine_vehicle_irrlicht POST_BUILD
            COMMAND ${CMAKE_COMMAND} -E copy_if_different
            "${CH_IRRKLANG_DLL}"
            "${PROJECT_BINARY_DIR}/bin/$<CONFIGURATION>")
    endif()

    if(EXISTS "${OPENCRG_DLL}")
        add_custom_command(TARGET ChronoEngine_vehicle POST_BUILD
            COMMAND ${CMAKE_COMMAND} -E copy_if_different
            "${OPENCRG_DLL}"
            "${PROJECT_BINARY_DIR}/bin/$<CONFIGURATION>")
      install(FILES "${OPENCRG_DLL}" DESTINATION bin)
    endif()

endif()<|MERGE_RESOLUTION|>--- conflicted
+++ resolved
@@ -206,13 +206,8 @@
     driver/ChPathFollowerDriver.cpp
     driver/ChPathFollowerACCDriver.h
     driver/ChPathFollowerACCDriver.cpp
-<<<<<<< HEAD
-		driver/ChExternalDriver.h
-		driver/ChExternalDriver.cpp
-=======
     driver/ChExternalDriver.h
     driver/ChExternalDriver.cpp
->>>>>>> 20facc00
 
     driver/AIDriver.h
     driver/AIDriver.cpp

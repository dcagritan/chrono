// =============================================================================
// PROJECT CHRONO - http://projectchrono.org
//
// Copyright (c) 2014 projectchrono.org
// All rights reserved.
//
// Use of this source code is governed by a BSD-style license that can be found
// in the LICENSE file at the top level of the distribution and at
// http://projectchrono.org/license-chrono.txt.
//
// =============================================================================
// Authors: Bryan Peterson, Antonio Recuero
// =============================================================================
//
// Demo for 9-node, large deformation brick element
// The user can run seven demos in the main function. 1) Axial dynamics excites
// a beam made up of brick elements axially; 2) BendingQuasiStatic applies a qua-
// sistatic load at a corner of a plate and is used for convergence verification;
// 3) Swinging shell is used for verification of dynamics, rigid body and large
// deformation problems, 4) ShellBrickContact is used to visualize contact between
//  ANCF shell elements and 9-node bricks, 5) SimpleBoxContact is intended to
// visualize contact between rigid bodies and bricks. 6) DPCapPress is a soil bin
// scenario in which a set of nodal forces is applied to validate the Drucker-
// Prager Cap Model.
// The user can uncomment and run any of the seven demos
//
// =============================================================================

#include "chrono/physics/ChSystemSMC.h"
#include "chrono/physics/ChBodyEasy.h"

#include "chrono/fea/ChElementHexaANCF_3813_9.h"
#include "chrono/fea/ChElementShellANCF_3423.h"
#include "chrono/fea/ChMesh.h"
#include "chrono/assets/ChVisualShapeFEA.h"
#include "chrono/fea/ChContactSurfaceNodeCloud.h"
#include "chrono/fea/ChContactSurfaceMesh.h"

#include "chrono_pardisomkl/ChSolverPardisoMKL.h"

#include "chrono_irrlicht/ChVisualSystemIrrlicht.h"

#include "chrono_thirdparty/filesystem/path.h"

using namespace chrono;
using namespace chrono::fea;
using namespace chrono::irrlicht;
using namespace irr;

void AxialDynamics();
void BendingQuasiStatic();
void SwingingShell();
void SoilBin();
void SimpleBoxContact();
void ShellBrickContact();
void DPCapPress();

// Output directory
const std::string out_dir = GetChronoOutputPath() + "FEA_BRICK9";

int main(int argc, char* argv[]) {
    GetLog() << "Copyright (c) 2017 projectchrono.org\nChrono version: " << CHRONO_VERSION << "\n\n";

    // Create (if needed) the output directory
    if (!filesystem::create_directory(filesystem::path(out_dir))) {
        std::cout << "Error creating directory " << out_dir << std::endl;
        return 1;
    }

    DPCapPress();
    // ShellBrickContact();
    // SimpleBoxContact();
    // SoilBin();
    // AxialDynamics();
    // BendingQuasiStatic();
    // SwingingShell();
    return 0;
}

// Soil Bin case testing Drucker-Prager Cap model
void DPCapPress() {
    FILE* outputfile;
    ChSystemSMC sys;
    sys.UseMaterialProperties(false);
    sys.SetAdhesionForceModel(ChSystemSMC::AdhesionForceModel::Constant);
    // sys.SetContactForceModel(ChSystemSMC::ContactForceModel::PlainCoulomb);
    sys.SetContactForceModel(ChSystemSMC::ContactForceModel::Hooke);
    sys.Set_G_acc(ChVector<>(0, 0, 0));

    GetLog() << "-----------------------------------------------------------------------\n";
    GetLog() << "-----------------------------------------------------------------------\n";
    GetLog() << "     9-Node, Large Deformation Brick Element with implicit integration \n";
    GetLog() << "-----------------------------------------------------------------------\n";

    // Create a mesh, that is a container for groups of elements and their referenced nodes.
    auto my_mesh = chrono_types::make_shared<ChMesh>();

    // Geometry of the plate
    double plate_lenght_x = 0.48;  // 0.4;
    double plate_lenght_y = 0.48;  // 0.4;
    double plate_lenght_z = 0.6;   // 0.6;

    // Specification of the mesh
    int numDiv_x = 12;  // 10;
    int numDiv_y = 12;  // 10;
    int numDiv_z = 8;   // 8;

    int N_x = numDiv_x + 1;
    int N_y = numDiv_y + 1;

    // Number of elements in the z direction is considered as 1
    int TotalNumElements = numDiv_x * numDiv_y * numDiv_z;
    int XYNumNodes = (numDiv_x + 1) * (numDiv_y + 1);

    // For uniform mesh
    double dx = plate_lenght_x / numDiv_x;
    double dy = plate_lenght_y / numDiv_y;
    double dz = plate_lenght_z / numDiv_z;
    bool Plasticity = true;
    double timestep = 1e-4;

    // Create and add the nodes
    for (int j = 0; j <= numDiv_z; j++) {
        for (int i = 0; i < XYNumNodes; i++) {
            // Node location
            double loc_x = (i % (numDiv_x + 1)) * dx;
            double loc_y = (i / (numDiv_x + 1)) % (numDiv_y + 1) * dy;
            double loc_z = j * dz;
            // Create the node
            auto node = chrono_types::make_shared<ChNodeFEAxyz>(ChVector<>(loc_x, loc_y, loc_z));
            node->SetMass(0);

            // Fix all nodes along the axis X=0
            if (j == 0) {
                node->SetFixed(true);
            }
            // Add node to mesh
            my_mesh->AddNode(node);
        }
    }

    for (int i = 0; i < TotalNumElements; i++) {
        auto node = chrono_types::make_shared<ChNodeFEAcurv>(ChVector<>(0.0, 0.0, 0.0), ChVector<>(0.0, 0.0, 0.0),
                                                             ChVector<>(0.0, 0.0, 0.0));
        node->SetMass(0);
        my_mesh->AddNode(node);
    }

    // Create an orthotropic material.
    double rho = 2149.0;
    ChVector<> E(54.1e6, 54.1e6, 54.1e6);         // (1.379e7, 1.379e7, 1.379e7);
    ChVector<> nu(0.293021, 0.293021, 0.293021);  // (0.3, 0.3, 0.3);
    // ChVector<> G(3.8461538e6, 3.8461538e6, 3.8461538e6);
    auto material = chrono_types::make_shared<ChContinuumElastic>();
    material->Set_RayleighDampingK(0.0);
    material->Set_RayleighDampingM(0.0);
    material->Set_density(rho);
    material->Set_E(E.x());
    // material->Set_G(G.x());
    material->Set_v(nu.x());

    // Read hardening parameter look-up table
    FILE* inputfile;
    char str1[100];
    int MAXCOUNT = 100;
    int RowN;

    // inputfile = fopen(GetChronoDataFile("fea/Hardening_parameter_table.INP").c_str(), "r");
    inputfile = fopen(GetChronoDataFile("fea/CapHardeningInformation_TriaxialAxial.INP").c_str(), "r");
    if (inputfile == NULL) {
        printf("Input data file not found!!\n");
        exit(1);
    }
    fgets(str1, MAXCOUNT, inputfile);
    printf("%s\n", str1);

    fscanf(inputfile, "%d\n", &RowN);
    ChVectorDynamic<double> m_DPVector1(RowN);
    ChVectorDynamic<double> m_DPVector2(RowN);
    for (int i = 0; i < RowN; i++) {
        fscanf(inputfile, " %lf %lf\n", &m_DPVector1(i), &m_DPVector2(i));
    }
    // Modified hardening parameter to be consistent with ABAQUS !!!
    for (int i = 0; i < RowN; i++) {
        m_DPVector2(i) = (m_DPVector2(i) + 210926.0 / tan(51.7848 * 3.141592653589793 / 180.0)) /
                         (0.5 * tan(51.7848 * 3.141592653589793 / 180.0) + 1.0);
    }

    std::shared_ptr<ChMaterialSurfaceSMC> my_surfacematerial(new ChMaterialSurfaceSMC);
    my_surfacematerial->SetKn(3200);  //(10e6);
    my_surfacematerial->SetKt(3200);  //(10e6);
    my_surfacematerial->SetGn(32);    // (10e3);
    my_surfacematerial->SetGt(32);    // (10e3);

    auto my_contactsurface = chrono_types::make_shared<ChContactSurfaceNodeCloud>(my_surfacematerial);
    my_mesh->AddContactSurface(my_contactsurface);
    my_contactsurface->AddAllNodes(0.005);

    ChMatrixNM<double, 9, 8> CCPInitial;
    for (int k = 0; k < 8; k++) {
        CCPInitial(0, k) = 1;
        CCPInitial(4, k) = 1;
        CCPInitial(8, k) = 1;
    }

    auto strain_formulation = ChElementHexaANCF_3813_9::StrainFormulation::Hencky;
    auto plasticity_formulation = ChElementHexaANCF_3813_9::PlasticityFormulation::DruckerPrager_Cap;

    // Create the elements
    int jj = -1;
    int kk = -1;
    for (int i = 0; i < TotalNumElements; i++) {
        if (i % (numDiv_x * numDiv_y) == 0) {
            jj++;
            kk = 0;
        }
        // Adjacent nodes
        int node0 = (kk / (numDiv_x)) * (N_x) + kk % numDiv_x + jj * (N_x * N_y);
        int node1 = (kk / (numDiv_x)) * (N_x) + kk % numDiv_x + 1 + jj * (N_x * N_y);
        int node2 = (kk / (numDiv_x)) * (N_x) + kk % numDiv_x + 1 + N_x + jj * (N_x * N_y);
        int node3 = (kk / (numDiv_x)) * (N_x) + kk % numDiv_x + N_x + jj * (N_x * N_y);
        int node4 = (kk / (numDiv_x)) * (N_x) + kk % numDiv_x + XYNumNodes + jj * (N_x * N_y);
        int node5 = (kk / (numDiv_x)) * (N_x) + kk % numDiv_x + 1 + XYNumNodes + jj * (N_x * N_y);
        int node6 = (kk / (numDiv_x)) * (N_x) + kk % numDiv_x + 1 + N_x + XYNumNodes + jj * (N_x * N_y);
        int node7 = (kk / (numDiv_x)) * (N_x) + kk % numDiv_x + N_x + XYNumNodes + jj * (N_x * N_y);
        int node8 = (numDiv_z + 1) * XYNumNodes + i;

        // Create the element and set its nodes.
        auto element = chrono_types::make_shared<ChElementHexaANCF_3813_9>();
        element->SetNodes(std::dynamic_pointer_cast<ChNodeFEAxyz>(my_mesh->GetNode(node0)),
                          std::dynamic_pointer_cast<ChNodeFEAxyz>(my_mesh->GetNode(node1)),
                          std::dynamic_pointer_cast<ChNodeFEAxyz>(my_mesh->GetNode(node2)),
                          std::dynamic_pointer_cast<ChNodeFEAxyz>(my_mesh->GetNode(node3)),
                          std::dynamic_pointer_cast<ChNodeFEAxyz>(my_mesh->GetNode(node4)),
                          std::dynamic_pointer_cast<ChNodeFEAxyz>(my_mesh->GetNode(node5)),
                          std::dynamic_pointer_cast<ChNodeFEAxyz>(my_mesh->GetNode(node6)),
                          std::dynamic_pointer_cast<ChNodeFEAxyz>(my_mesh->GetNode(node7)),
                          std::dynamic_pointer_cast<ChNodeFEAcurv>(my_mesh->GetNode(node8)));

        // Set element dimensions
        element->SetDimensions(ChVector<>(dx, dy, dz));

        // Add a single layers with a fiber angle of 0 degrees.
        element->SetMaterial(material);

        // Set other element properties
        element->SetAlphaDamp(0.0);     // Structural damping for this element
        element->SetDPIterationNo(50);  // Set maximum number of iterations for Drucker-Prager Newton-Raphson
        element->SetDPYieldTol(1e-5);   // Set stop tolerance for Drucker-Prager Newton-Raphson
        element->SetStrainFormulation(strain_formulation);
        element->SetPlasticityFormulation(plasticity_formulation);
        if (strain_formulation == ChElementHexaANCF_3813_9::StrainFormulation::Hencky) {
            element->SetPlasticity(Plasticity);
            if (Plasticity) {
                element->SetYieldStress(210926.0);
                element->SetHardeningSlope(0.0);
                element->SetCCPInitial(CCPInitial);
                if (plasticity_formulation == ChElementHexaANCF_3813_9::PlasticityFormulation::DruckerPrager) {
                    element->SetFriction(10.0);
                    element->SetDilatancy(0.0);
                    element->SetDPType(3);
                } else if (plasticity_formulation ==
                           ChElementHexaANCF_3813_9::PlasticityFormulation::DruckerPrager_Cap) {
                    element->SetFriction(51.7848);
                    element->SetDilatancy(51.7848);
                    element->SetDPType(3);
                    element->SetDPVector1(m_DPVector1);
                    element->SetDPVector2(m_DPVector2);
                    element->SetDPVectorSize(RowN);
                    element->SetDPCapBeta(0.5 * tan(51.7848 * 3.141592653589793 / 180.0));
                }
            }
        }

        // Add element to mesh
        my_mesh->AddElement(element);
        kk++;
    }

    // Add the mesh to the system
    sys.Add(my_mesh);

    // -------------------------------------
    // Options for visualization in irrlicht
    // -------------------------------------

    auto mvisualizemesh = chrono_types::make_shared<ChVisualShapeFEA>(my_mesh);
    mvisualizemesh->SetFEMdataType(ChVisualShapeFEA::DataType::NODE_SPEED_NORM);
    mvisualizemesh->SetColorscaleMinMax(0.0, 5.50);
    mvisualizemesh->SetShrinkElements(true, 0.85);
    mvisualizemesh->SetSmoothFaces(true);
    my_mesh->AddVisualShapeFEA(mvisualizemesh);

    auto mvisualizemeshref = chrono_types::make_shared<ChVisualShapeFEA>(my_mesh);
    mvisualizemeshref->SetFEMdataType(ChVisualShapeFEA::DataType::SURFACE);
    mvisualizemeshref->SetWireframe(true);
    mvisualizemeshref->SetDrawInUndeformedReference(true);
    my_mesh->AddVisualShapeFEA(mvisualizemeshref);

    auto mvisualizemeshC = chrono_types::make_shared<ChVisualShapeFEA>(my_mesh);
    mvisualizemeshC->SetFEMglyphType(ChVisualShapeFEA::GlyphType::NODE_DOT_POS);
    mvisualizemeshC->SetFEMdataType(ChVisualShapeFEA::DataType::NONE);
    mvisualizemeshC->SetSymbolsThickness(0.004);
    my_mesh->AddVisualShapeFEA(mvisualizemeshC);

    auto mvisualizemeshD = chrono_types::make_shared<ChVisualShapeFEA>(my_mesh);
    mvisualizemeshD->SetFEMglyphType(ChVisualShapeFEA::GlyphType::NODE_VECT_SPEED);
    mvisualizemeshD->SetFEMglyphType(ChVisualShapeFEA::GlyphType::ELEM_TENS_STRAIN);
    mvisualizemeshD->SetFEMdataType(ChVisualShapeFEA::DataType::NONE);
    mvisualizemeshD->SetSymbolsScale(1);
    mvisualizemeshD->SetColorscaleMinMax(-0.5, 5);
    mvisualizemeshD->SetZbufferHide(false);
    my_mesh->AddVisualShapeFEA(mvisualizemeshD);

    auto mvisualizemeshcoll = chrono_types::make_shared<ChVisualShapeFEA>(my_mesh);
    mvisualizemeshcoll->SetFEMdataType(ChVisualShapeFEA::DataType::CONTACTSURFACES);
    mvisualizemeshcoll->SetWireframe(true);
    mvisualizemeshcoll->SetDefaultMeshColor(ChColor(1, 0.5, 0));
    my_mesh->AddVisualShapeFEA(mvisualizemeshcoll);

    // Create the Irrlicht visualization system
    auto vis = chrono_types::make_shared<ChVisualSystemIrrlicht>();
    vis->SetWindowSize(800, 600);
    vis->SetWindowTitle("9-Node, Large Deformation Brick Element");
    vis->Initialize();
    vis->AddLogo();
    vis->AddSkyBox();
    vis->AddTypicalLights();
    vis->AddCamera(ChVector<>(-0.4, -0.3, 0.0), ChVector<>(0.0, 0.5, -0.1));
    sys.SetVisualSystem(vis);

    // Use the MKL Solver
    auto mkl_solver = chrono_types::make_shared<ChSolverPardisoMKL>();
    sys.SetSolver(mkl_solver);
    mkl_solver->LockSparsityPattern(true);

    // Set the time integrator parameters
    sys.SetTimestepperType(ChTimestepper::Type::HHT);
    auto mystepper = std::dynamic_pointer_cast<ChTimestepperHHT>(sys.GetTimestepper());
    mystepper->SetAlpha(0.0);
    mystepper->SetMaxiters(25);               // 20
    mystepper->SetAbsTolerances(5e-5, 1e-2);  // 1e-5
    mystepper->SetMode(ChTimestepperHHT::POSITION);
    mystepper->SetVerbose(true);
    mystepper->SetScaling(true);

    sys.Update();

    std::string filename = out_dir + "/DPCapPress.txt";
    outputfile = fopen(filename.c_str(), "w");

    double start = std::clock();
    int Iter = 0;

    double force = 0.0;

    while (vis->Run() && (sys.GetChTime() <= 0.5)) {
        vis->BeginScene();
        vis->DrawAll();
        vis->EndScene();
        sys.DoStepDynamics(timestep);

        int offset_top = N_x * N_y * numDiv_z;
        int offset_mid = (numDiv_y / 2 - 1) * N_x;
        int inc = 0;
        // node force
        force = -1700 * std::sin(sys.GetChTime() * CH_C_PI);
        for (inc = 0; inc < numDiv_x / 4; inc++) {
            for (int ii = 0; ii < numDiv_x / 2 + 1; ii++) {
                auto nodeforce = std::dynamic_pointer_cast<ChNodeFEAxyz>(
                    my_mesh->GetNode(offset_top + offset_mid + N_y * inc + numDiv_x / 4 + ii));
                nodeforce->SetForce(ChVector<>(0.0, 0.0, force));
            }
        }

        Iter += mystepper->GetNumIterations();
        GetLog() << "t = " << sys.GetChTime() << "\n";
        GetLog() << "Last it: " << mystepper->GetNumIterations() << "\n";

        fprintf(outputfile, "%15.7e  ", sys.GetChTime());
        inc = inc / 2;
        for (int ii = 0; ii < N_x; ii++) {
            auto nodeforce =
                std::dynamic_pointer_cast<ChNodeFEAxyz>(my_mesh->GetNode(offset_top + offset_mid + N_y * inc + ii));
            fprintf(outputfile, "%15.7e  ", nodeforce->GetPos().x());
            fprintf(outputfile, "%15.7e  ", nodeforce->GetPos().y());
            fprintf(outputfile, "%15.7e  ", nodeforce->GetPos().z());
        }
        fprintf(outputfile, "\n  ");
    }

    double duration = (std::clock() - start) / (double)CLOCKS_PER_SEC;
    GetLog() << "Simulation Time: " << duration << "\n";
    GetLog() << "Force Time: " << my_mesh->GetTimeInternalForces() << "\n";
    GetLog() << "Jacobian Time: " << my_mesh->GetTimeJacobianLoad() << "\n";
    GetLog() << "Solver Time: " << sys.GetTimerLSsolve() << "\n";
    GetLog() << Iter << "\n";
}

// Test1 Case
void ShellBrickContact() {
    FILE* outputfile;
    ChSystemSMC sys;
    sys.UseMaterialProperties(false);
    sys.SetAdhesionForceModel(ChSystemSMC::AdhesionForceModel::Constant);
    sys.SetContactForceModel(ChSystemSMC::ContactForceModel::PlainCoulomb);
    sys.Set_G_acc(ChVector<>(0, 0, 0));

    GetLog() << "-----------------------------------------------------------------------\n";
    GetLog() << "-----------------------------------------------------------------------\n";
    GetLog() << "     9-Node, Large Deformation Brick Element with implicit integration \n";
    GetLog() << "-----------------------------------------------------------------------\n";

    // Create a mesh, that is a container for groups of elements and their referenced nodes.
    auto my_mesh = chrono_types::make_shared<ChMesh>();
    // Create a separate mesh for the shell elements so that gravity can be disabled only for the shells
    auto my_shell_mesh = chrono_types::make_shared<ChMesh>();

    // Geometry of the bricked plate.
    double plate_lenght_x = 0.5;
    double plate_lenght_y = 0.5;
    double plate_lenght_z = 0.125;

    // Geometry of the ANCF shell.
    double shell_lenght_x = 0.1;
    double shell_lenght_y = 0.1;

    // Specification of the mesh for bricked plate.
    int numDiv_x = 8;
    int numDiv_y = 8;
    int numDiv_z = 2;

    // Specification of the mesh for ANCF shell.
    int SnumDiv_x = 4;
    int SnumDiv_y = 4;

    int N_x = numDiv_x + 1;
    int N_y = numDiv_y + 1;

    int SN_x = SnumDiv_x + 1;

    // Number of elements in the z direction is considered as 1.
    int TotalNumElements = numDiv_x * numDiv_y * numDiv_z;
    int XYNumNodes = (numDiv_x + 1) * (numDiv_y + 1);
    ////int TotalNumNodes = (numDiv_z + 1) * XYNumNodes + TotalNumElements;

    // For uniform mesh
    double dx = plate_lenght_x / numDiv_x;
    double dy = plate_lenght_y / numDiv_y;
    double dz = plate_lenght_z / numDiv_z;

    double Sdx = shell_lenght_x / SnumDiv_x;
    double Sdy = shell_lenght_y / SnumDiv_y;

    bool Plasticity = true;
    double timestep = 1e-4;

    // Create and add the nodes
    for (int j = 0; j <= numDiv_z; j++) {
        for (int i = 0; i < XYNumNodes; i++) {
            // Node location
            double loc_x = (i % (numDiv_x + 1)) * dx;
            double loc_y = (i / (numDiv_x + 1)) % (numDiv_y + 1) * dy;
            double loc_z = j * dz;
            // Create the node
            auto node = chrono_types::make_shared<ChNodeFEAxyz>(ChVector<>(loc_x, loc_y, loc_z));
            node->SetMass(0);

            // Fix all nodes along the axis X=0
            if (j == 0) {
                node->SetFixed(true);
            }
            // Add node to mesh
            my_mesh->AddNode(node);
        }
    }

    for (int i = 0; i < TotalNumElements; i++) {
        auto node = chrono_types::make_shared<ChNodeFEAcurv>(ChVector<>(0.0, 0.0, 0.0), ChVector<>(0.0, 0.0, 0.0),
                                                             ChVector<>(0.0, 0.0, 0.0));
        node->SetMass(0);
        my_mesh->AddNode(node);
    }

    for (int k = 0; k < 25; k++) {  // Create a 5 by 5 flat ANCF shell
        // Node location
        double loc_x = (k % (SnumDiv_x + 1)) * Sdx + 0.15;
        double loc_y = (k / (SnumDiv_x + 1)) % (SnumDiv_y + 1) * Sdy + 0.15;
        double loc_z = 0.13;
        auto nodeshell =
            chrono_types::make_shared<ChNodeFEAxyzD>(ChVector<>(loc_x, loc_y, loc_z), ChVector<>(0.0, 0.0, 1.0));
        nodeshell->SetMass(0);
        my_shell_mesh->AddNode(nodeshell);
    }

    // Get a handle to the tip node.
    auto nodetip1 = std::dynamic_pointer_cast<ChNodeFEAxyz>(my_mesh->GetNode((numDiv_z + 1) * XYNumNodes - XYNumNodes));
    // Create an orthotropic material.
    double rho = 200.0;
    ChVector<> E(1.379e7, 1.379e7, 1.379e7);
    ChVector<> nu(0.3, 0.3, 0.3);
    // ChVector<> G(3.8461538e6, 3.8461538e6, 3.8461538e6);
    auto material = chrono_types::make_shared<ChContinuumElastic>();
    material->Set_RayleighDampingK(0.0);
    material->Set_RayleighDampingM(0.0);
    material->Set_density(rho);
    material->Set_E(E.x());
    // material->Set_G(G.x());
    material->Set_v(nu.x());
    double rhoS = 8000;
    ChVector<> ES(2.1e10, 2.1e10, 2.1e10);                 // Modulus of elasticity
    ChVector<> nuS(0.3, 0.3, 0.3);                         // Poisson ratio
    ChVector<> GS(8.0769231e9, 8.0769231e9, 8.0769231e9);  // Modulus of rigidity
    auto mat = chrono_types::make_shared<ChMaterialShellANCF>(rhoS, ES, nuS, GS);
    std::shared_ptr<ChMaterialSurfaceSMC> my_surfacematerial(new ChMaterialSurfaceSMC);
    my_surfacematerial->SetKn(3e6f);
    my_surfacematerial->SetKt(3e6f);
    my_surfacematerial->SetGn(3e3f);
    my_surfacematerial->SetGt(3e3f);

    // Set reference initial strain tensor for plasticity (initial state, undeformed).
    ChMatrixNM<double, 9, 8> CCPInitial;
    for (int k = 0; k < 8; k++) {
        CCPInitial(0, k) = 1;
        CCPInitial(4, k) = 1;
        CCPInitial(8, k) = 1;
    }

    auto strain_formulation = ChElementHexaANCF_3813_9::StrainFormulation::Hencky;
    auto plasticity_formulation = ChElementHexaANCF_3813_9::PlasticityFormulation::DruckerPrager;

    // Create the elements for the bricked plate (made up of 9-node brick elements).
    int jj = -1;
    int kk = 0;
    for (int i = 0; i < TotalNumElements; i++) {
        if (i % (numDiv_x * numDiv_y) == 0) {
            jj++;
            kk = 0;
        }
        // Adjacent nodes
        int node0 = (kk / (numDiv_x)) * (N_x) + kk % numDiv_x + jj * (N_x * N_y);
        int node1 = (kk / (numDiv_x)) * (N_x) + kk % numDiv_x + 1 + jj * (N_x * N_y);
        int node2 = (kk / (numDiv_x)) * (N_x) + kk % numDiv_x + 1 + N_x + jj * (N_x * N_y);
        int node3 = (kk / (numDiv_x)) * (N_x) + kk % numDiv_x + N_x + jj * (N_x * N_y);
        int node4 = (kk / (numDiv_x)) * (N_x) + kk % numDiv_x + XYNumNodes + jj * (N_x * N_y);
        int node5 = (kk / (numDiv_x)) * (N_x) + kk % numDiv_x + 1 + XYNumNodes + jj * (N_x * N_y);
        int node6 = (kk / (numDiv_x)) * (N_x) + kk % numDiv_x + 1 + N_x + XYNumNodes + jj * (N_x * N_y);
        int node7 = (kk / (numDiv_x)) * (N_x) + kk % numDiv_x + N_x + XYNumNodes + jj * (N_x * N_y);
        int node8 = (numDiv_z + 1) * XYNumNodes + i;

        // Create the element and set its nodes.
        auto element = chrono_types::make_shared<ChElementHexaANCF_3813_9>();
        element->SetNodes(std::dynamic_pointer_cast<ChNodeFEAxyz>(my_mesh->GetNode(node0)),
                          std::dynamic_pointer_cast<ChNodeFEAxyz>(my_mesh->GetNode(node1)),
                          std::dynamic_pointer_cast<ChNodeFEAxyz>(my_mesh->GetNode(node2)),
                          std::dynamic_pointer_cast<ChNodeFEAxyz>(my_mesh->GetNode(node3)),
                          std::dynamic_pointer_cast<ChNodeFEAxyz>(my_mesh->GetNode(node4)),
                          std::dynamic_pointer_cast<ChNodeFEAxyz>(my_mesh->GetNode(node5)),
                          std::dynamic_pointer_cast<ChNodeFEAxyz>(my_mesh->GetNode(node6)),
                          std::dynamic_pointer_cast<ChNodeFEAxyz>(my_mesh->GetNode(node7)),
                          std::dynamic_pointer_cast<ChNodeFEAcurv>(my_mesh->GetNode(node8)));

        // Set element dimensions
        element->SetDimensions(ChVector<>(dx, dy, dz));

        // Add a single layers with a fiber angle of 0 degrees.
        element->SetMaterial(material);

        // Set other element properties
        element->SetAlphaDamp(0.0);     // Structural damping for this element
        element->SetDPIterationNo(50);  // Set maximum number of iterations for Drucker-Prager Newton-Raphson
        element->SetDPYieldTol(1e-8);   // Set stop tolerance for Drucker-Prager Newton-Raphson
        element->SetStrainFormulation(strain_formulation);
        element->SetPlasticityFormulation(plasticity_formulation);
        if (strain_formulation == ChElementHexaANCF_3813_9::StrainFormulation::Hencky) {
            element->SetPlasticity(Plasticity);
            if (Plasticity) {
                element->SetYieldStress(0.0);
                element->SetHardeningSlope(5e5);
                element->SetCCPInitial(CCPInitial);
                if (plasticity_formulation == ChElementHexaANCF_3813_9::PlasticityFormulation::DruckerPrager) {
                    element->SetFriction(10.0);
                    element->SetDilatancy(10.0);
                    element->SetDPType(3);
                }
            }
        }

        // Add element to mesh
        my_mesh->AddElement(element);
        kk++;
    }

    // Add the mesh to the system.
    sys.Add(my_mesh);

    auto my_contactsurface = chrono_types::make_shared<ChContactSurfaceMesh>(my_surfacematerial);
    my_mesh->AddContactSurface(my_contactsurface);
    my_contactsurface->AddFacesFromBoundary(0.005);

    for (int ii = 0; ii < SnumDiv_x * SnumDiv_y; ii++) {
        int node0 = (ii / (SnumDiv_x)) * (SN_x) + ii % SnumDiv_x;
        int node1 = (ii / (SnumDiv_x)) * (SN_x) + ii % SnumDiv_x + 1;
        int node2 = (ii / (SnumDiv_x)) * (SN_x) + ii % SnumDiv_x + 1 + SN_x;
        int node3 = (ii / (SnumDiv_x)) * (SN_x) + ii % SnumDiv_x + SN_x;

        auto elementshell = chrono_types::make_shared<ChElementShellANCF_3423>();
        elementshell->SetNodes(std::dynamic_pointer_cast<ChNodeFEAxyzD>(my_shell_mesh->GetNode(node0)),
                               std::dynamic_pointer_cast<ChNodeFEAxyzD>(my_shell_mesh->GetNode(node1)),
                               std::dynamic_pointer_cast<ChNodeFEAxyzD>(my_shell_mesh->GetNode(node2)),
                               std::dynamic_pointer_cast<ChNodeFEAxyzD>(my_shell_mesh->GetNode(node3)));

        elementshell->SetDimensions(Sdx, Sdy);
        elementshell->AddLayer(dz, 0 * CH_C_DEG_TO_RAD, mat);
        elementshell->SetAlphaDamp(0.0);  // Structural damping for this element
        my_shell_mesh->AddElement(elementshell);
    }

    // Add the mesh to the system.
    sys.Add(my_shell_mesh);

    auto my_contactsurface_shell = chrono_types::make_shared<ChContactSurfaceMesh>(my_surfacematerial);
    my_shell_mesh->AddContactSurface(my_contactsurface_shell);
    my_contactsurface_shell->AddFacesFromBoundary(0.005);

    sys.Set_G_acc(ChVector<>(0.0, 0.0, -9.81));
    // Turn off gravity for only the shell elements
    my_shell_mesh->SetAutomaticGravity(false);

    // -------------------------------------
    // Options for visualization in irrlicht
    // -------------------------------------

    auto mvisualizemesh = chrono_types::make_shared<ChVisualShapeFEA>(my_mesh);
    mvisualizemesh->SetFEMdataType(ChVisualShapeFEA::DataType::NODE_SPEED_NORM);
    mvisualizemesh->SetColorscaleMinMax(0.0, 5.50);
    mvisualizemesh->SetShrinkElements(true, 0.85);
    mvisualizemesh->SetSmoothFaces(true);
    my_mesh->AddVisualShapeFEA(mvisualizemesh);

    auto mvisualizemeshref = chrono_types::make_shared<ChVisualShapeFEA>(my_mesh);
    mvisualizemeshref->SetFEMdataType(ChVisualShapeFEA::DataType::SURFACE);
    mvisualizemeshref->SetWireframe(true);
    mvisualizemeshref->SetDrawInUndeformedReference(true);
    my_mesh->AddVisualShapeFEA(mvisualizemeshref);

    auto mvisualizemeshC = chrono_types::make_shared<ChVisualShapeFEA>(my_mesh);
    mvisualizemeshC->SetFEMglyphType(ChVisualShapeFEA::GlyphType::NODE_DOT_POS);
    mvisualizemeshC->SetFEMdataType(ChVisualShapeFEA::DataType::NONE);
    mvisualizemeshC->SetSymbolsThickness(0.004);
    my_mesh->AddVisualShapeFEA(mvisualizemeshC);

    auto mvisualizemeshD = chrono_types::make_shared<ChVisualShapeFEA>(my_mesh);
    mvisualizemeshD->SetFEMglyphType(ChVisualShapeFEA::GlyphType::NODE_VECT_SPEED);
    mvisualizemeshD->SetFEMglyphType(ChVisualShapeFEA::GlyphType::ELEM_TENS_STRAIN);
    mvisualizemeshD->SetFEMdataType(ChVisualShapeFEA::DataType::NONE);
    mvisualizemeshD->SetSymbolsScale(1);
    mvisualizemeshD->SetColorscaleMinMax(-0.5, 5);
    mvisualizemeshD->SetZbufferHide(false);
    my_mesh->AddVisualShapeFEA(mvisualizemeshD);

    auto mvisualizemeshcoll = chrono_types::make_shared<ChVisualShapeFEA>(my_mesh);
    mvisualizemeshcoll->SetFEMdataType(ChVisualShapeFEA::DataType::CONTACTSURFACES);
    mvisualizemeshcoll->SetWireframe(true);
    mvisualizemeshcoll->SetDefaultMeshColor(ChColor(1, 0.5, 0));
    my_mesh->AddVisualShapeFEA(mvisualizemeshcoll);

    // Duplicate irrlicht settings for the shell mesh

    auto mvisualizemesh_shell = chrono_types::make_shared<ChVisualShapeFEA>(my_shell_mesh);
    mvisualizemesh_shell->SetFEMdataType(ChVisualShapeFEA::DataType::NODE_SPEED_NORM);
    mvisualizemesh_shell->SetColorscaleMinMax(0.0, 5.50);
    mvisualizemesh_shell->SetShrinkElements(true, 0.85);
    mvisualizemesh_shell->SetSmoothFaces(true);
    my_shell_mesh->AddVisualShapeFEA(mvisualizemesh_shell);

    auto mvisualizemeshref_shell = chrono_types::make_shared<ChVisualShapeFEA>(my_shell_mesh);
    mvisualizemeshref_shell->SetFEMdataType(ChVisualShapeFEA::DataType::SURFACE);
    mvisualizemeshref_shell->SetWireframe(true);
    mvisualizemeshref_shell->SetDrawInUndeformedReference(true);
    my_shell_mesh->AddVisualShapeFEA(mvisualizemeshref_shell);

    auto mvisualizemeshC_shell = chrono_types::make_shared<ChVisualShapeFEA>(my_shell_mesh);
    mvisualizemeshC_shell->SetFEMglyphType(ChVisualShapeFEA::GlyphType::NODE_DOT_POS);
    mvisualizemeshC_shell->SetFEMdataType(ChVisualShapeFEA::DataType::NONE);
    mvisualizemeshC_shell->SetSymbolsThickness(0.004);
    my_shell_mesh->AddVisualShapeFEA(mvisualizemeshC_shell);

    auto mvisualizemeshD_shell = chrono_types::make_shared<ChVisualShapeFEA>(my_shell_mesh);
    mvisualizemeshD_shell->SetFEMglyphType(ChVisualShapeFEA::GlyphType::NODE_VECT_SPEED);
    mvisualizemeshD_shell->SetFEMglyphType(ChVisualShapeFEA::GlyphType::ELEM_TENS_STRAIN);
    mvisualizemeshD_shell->SetFEMdataType(ChVisualShapeFEA::DataType::NONE);
    mvisualizemeshD_shell->SetSymbolsScale(1);
    mvisualizemeshD_shell->SetColorscaleMinMax(-0.5, 5);
    mvisualizemeshD_shell->SetZbufferHide(false);
    my_shell_mesh->AddVisualShapeFEA(mvisualizemeshD_shell);

    auto mvisualizemeshcoll_shell = chrono_types::make_shared<ChVisualShapeFEA>(my_shell_mesh);
    mvisualizemeshcoll_shell->SetFEMdataType(ChVisualShapeFEA::DataType::CONTACTSURFACES);
    mvisualizemeshcoll_shell->SetWireframe(true);
    mvisualizemeshcoll_shell->SetDefaultMeshColor(ChColor(1, 0.5, 0));
    my_shell_mesh->AddVisualShapeFEA(mvisualizemeshcoll_shell);

    // Create the Irrlicht visualization system
    auto vis = chrono_types::make_shared<ChVisualSystemIrrlicht>();
    vis->SetWindowSize(800, 600);
    vis->SetWindowTitle("9-Node, Large Deformation Brick Element");
    vis->Initialize();
    vis->AddLogo();
    vis->AddSkyBox();
    vis->AddTypicalLights();
    vis->AddCamera(ChVector<>(-0.4, -0.3, 0.0), ChVector<>(0.0, 0.5, -0.1));
    sys.SetVisualSystem(vis);

    // Use the MKL Solver
    auto mkl_solver = chrono_types::make_shared<ChSolverPardisoMKL>();
    sys.SetSolver(mkl_solver);
    mkl_solver->LockSparsityPattern(true);

    // Set the time integrator parameters
    sys.SetTimestepperType(ChTimestepper::Type::HHT);
    auto mystepper = std::dynamic_pointer_cast<ChTimestepperHHT>(sys.GetTimestepper());
    mystepper->SetAlpha(0.0);
    mystepper->SetMaxiters(20);
    mystepper->SetAbsTolerances(1e-8, 1e-2);
    mystepper->SetMode(ChTimestepperHHT::POSITION);
    mystepper->SetVerbose(true);
    mystepper->SetScaling(true);

    sys.Update();

    std::string filename = out_dir + "/ShellBrickContact.txt";
    outputfile = fopen(filename.c_str(), "w");
    fprintf(outputfile, "%15.7e  ", sys.GetChTime());
    fprintf(outputfile, "%15.7e  ", nodetip1->GetPos().x());
    fprintf(outputfile, "%15.7e  ", nodetip1->GetPos().y());
    fprintf(outputfile, "%15.7e  ", nodetip1->GetPos().z());
    fprintf(outputfile, "\n  ");

    double start = std::clock();
    int Iter = 0;
    int timecount = 0;
    while (vis->Run() && (sys.GetChTime() <= 1.0)) {
        if (sys.GetChTime() < 0.5) {
            for (int ii = 0; ii < 25; ii++) {
                auto Snode = std::dynamic_pointer_cast<ChNodeFEAxyzD>(my_shell_mesh->GetNode(ii));
                Snode->SetForce(ChVector<>(0.0, 0.0, -100.0 * timecount * timestep));
            }
        } else {
            for (int ii = 0; ii < 25; ii++) {
                auto Snode = std::dynamic_pointer_cast<ChNodeFEAxyzD>(my_shell_mesh->GetNode(ii));
                Snode->SetForce(ChVector<>(0.0, 0.0, 10.0 * timecount * timestep));
            }
        }

        vis->BeginScene();
        vis->DrawAll();
        vis->EndScene();
        sys.DoStepDynamics(timestep);

        Iter += mystepper->GetNumIterations();
        GetLog() << "t = " << sys.GetChTime() << "\n";
        GetLog() << "Last it: " << mystepper->GetNumIterations() << "\n";
        // GetLog() << "Body Contact F: " << Plate->GetContactForce() << "\n";
        GetLog() << nodetip1->GetPos().x() << "\n";
        GetLog() << nodetip1->GetPos().y() << "\n";
        GetLog() << nodetip1->GetPos().z() << "\n";
        GetLog() << nodetip1->GetPos_dt().z() << "\n";

        fprintf(outputfile, "%15.7e  ", sys.GetChTime());
        for (int in = 0; in < XYNumNodes; in++) {
            auto nodetest = std::dynamic_pointer_cast<ChNodeFEAxyz>(my_mesh->GetNode(in));
            fprintf(outputfile, "%15.7e  ", nodetest->GetPos().x());
            fprintf(outputfile, "%15.7e  ", nodetest->GetPos().y());
            fprintf(outputfile, "%15.7e  ", nodetest->GetPos().z());
        }
        // fprintf(outputfile, "%15.7e  ", Plate->GetContactForce().z());
        fprintf(outputfile, "\n  ");
    }
    timecount++;

    double duration = (std::clock() - start) / (double)CLOCKS_PER_SEC;
    GetLog() << "Simulation Time: " << duration << "\n";
    GetLog() << "Force Time: " << my_mesh->GetTimeInternalForces() << "\n";
    GetLog() << "Jacobian Time: " << my_mesh->GetTimeJacobianLoad() << "\n";
    GetLog() << "Solver Time: " << sys.GetTimerLSsolve() << "\n";
    GetLog() << Iter << "\n";
}

// Test Case
void SimpleBoxContact() {
    FILE* outputfile;
    ChSystemSMC sys;
    sys.UseMaterialProperties(false);
    sys.SetAdhesionForceModel(ChSystemSMC::AdhesionForceModel::Constant);
    sys.SetContactForceModel(ChSystemSMC::ContactForceModel::PlainCoulomb);
    sys.Set_G_acc(ChVector<>(0, 0, 0));

    GetLog() << "-----------------------------------------------------------------------\n";
    GetLog() << "-----------------------------------------------------------------------\n";
    GetLog() << "     9-Node, Large Deformation Brick Element with implicit integration \n";
    GetLog() << "-----------------------------------------------------------------------\n";

    // Create a mesh, that is a container for groups of elements and their referenced nodes.
    auto my_mesh = chrono_types::make_shared<ChMesh>();

    // Geometry of the plate
    double plate_lenght_x = 0.05;
    double plate_lenght_y = 0.05;
    double plate_lenght_z = 0.05;

    // Specification of the 9-node brick shell
    int numDiv_x = 2;
    int numDiv_y = 2;
    int numDiv_z = 1;

    int N_x = numDiv_x + 1;
    int N_y = numDiv_y + 1;

    // Number of elements in the z direction is considered as 1
    int TotalNumElements = numDiv_x * numDiv_y * numDiv_z;
    int XYNumNodes = (numDiv_x + 1) * (numDiv_y + 1);

    // For uniform mesh
    double dx = plate_lenght_x / numDiv_x;
    double dy = plate_lenght_y / numDiv_y;
    double dz = plate_lenght_z / numDiv_z;
    bool Plasticity = false;
    double brick_gap = 0.001;  // Initial separation between brick elements and box.
    double timestep = 2e-4;

    // Create and add the nodes
    for (int j = 0; j <= numDiv_z; j++) {
        for (int i = 0; i < XYNumNodes; i++) {
            // Node location
            double loc_x = (i % (numDiv_x + 1)) * dx;
            double loc_y = (i / (numDiv_x + 1)) % (numDiv_y + 1) * dy;
            double loc_z = j * dz + brick_gap;
            // Create the node
            auto node = chrono_types::make_shared<ChNodeFEAxyz>(ChVector<>(loc_x, loc_y, loc_z));
            node->SetMass(0);

            // Add node to mesh
            my_mesh->AddNode(node);
        }
    }

    for (int i = 0; i < TotalNumElements; i++) {
        auto node = chrono_types::make_shared<ChNodeFEAcurv>(ChVector<>(0.0, 0.0, 0.0), ChVector<>(0.0, 0.0, 0.0),
                                                             ChVector<>(0.0, 0.0, 0.0));
        node->SetMass(0);
        my_mesh->AddNode(node);
    }

    // Get a handle to the tip node.
    auto nodetip1 = std::dynamic_pointer_cast<ChNodeFEAxyz>(my_mesh->GetNode((numDiv_z + 1) * XYNumNodes - XYNumNodes));
    // Create an orthotropic material.
    double rho = 8000.0;
    ChVector<> E(200e9, 200e9, 200e9);
    ChVector<> nu(0.3, 0.3, 0.3);
    // ChVector<> G(3.8461538e6, 3.8461538e6, 3.8461538e6);
    auto material = chrono_types::make_shared<ChContinuumElastic>();
    material->Set_RayleighDampingK(0.0);
    material->Set_RayleighDampingM(0.0);
    material->Set_density(rho);
    material->Set_E(E.x());
    // material->Set_G(G.x());
    material->Set_v(nu.x());
    std::shared_ptr<ChMaterialSurfaceSMC> my_surfacematerial(new ChMaterialSurfaceSMC);
    my_surfacematerial->SetKn(1e6f);
    my_surfacematerial->SetKt(1e6f);
    my_surfacematerial->SetGn(6e2f);
    my_surfacematerial->SetGt(6e2f);

    // Set initial configuration as elastic (plastic deformation gradient is identity)
    ChMatrixNM<double, 9, 8> CCPInitial;
    for (int k = 0; k < 8; k++) {
        CCPInitial(0, k) = 1;
        CCPInitial(4, k) = 1;
        CCPInitial(8, k) = 1;
    }

    auto strain_formulation = ChElementHexaANCF_3813_9::StrainFormulation::Hencky;
    auto plasticity_formulation = ChElementHexaANCF_3813_9::PlasticityFormulation::DruckerPrager;

    // Create the elements
    int jj = -1;
    int kk = -1;
    for (int i = 0; i < TotalNumElements; i++) {
        if (i % (numDiv_x * numDiv_y) == 0) {
            jj++;
            kk = 0;
        }
        // Adjacent nodes
        int node0 = (kk / (numDiv_x)) * (N_x) + kk % numDiv_x + jj * (N_x * N_y);
        int node1 = (kk / (numDiv_x)) * (N_x) + kk % numDiv_x + 1 + jj * (N_x * N_y);
        int node2 = (kk / (numDiv_x)) * (N_x) + kk % numDiv_x + 1 + N_x + jj * (N_x * N_y);
        int node3 = (kk / (numDiv_x)) * (N_x) + kk % numDiv_x + N_x + jj * (N_x * N_y);
        int node4 = (kk / (numDiv_x)) * (N_x) + kk % numDiv_x + XYNumNodes + jj * (N_x * N_y);
        int node5 = (kk / (numDiv_x)) * (N_x) + kk % numDiv_x + 1 + XYNumNodes + jj * (N_x * N_y);
        int node6 = (kk / (numDiv_x)) * (N_x) + kk % numDiv_x + 1 + N_x + XYNumNodes + jj * (N_x * N_y);
        int node7 = (kk / (numDiv_x)) * (N_x) + kk % numDiv_x + N_x + XYNumNodes + jj * (N_x * N_y);
        int node8 = (numDiv_z + 1) * XYNumNodes + i;

        // Create the element and set its nodes.
        auto element = chrono_types::make_shared<ChElementHexaANCF_3813_9>();
        element->SetNodes(std::dynamic_pointer_cast<ChNodeFEAxyz>(my_mesh->GetNode(node0)),
                          std::dynamic_pointer_cast<ChNodeFEAxyz>(my_mesh->GetNode(node1)),
                          std::dynamic_pointer_cast<ChNodeFEAxyz>(my_mesh->GetNode(node2)),
                          std::dynamic_pointer_cast<ChNodeFEAxyz>(my_mesh->GetNode(node3)),
                          std::dynamic_pointer_cast<ChNodeFEAxyz>(my_mesh->GetNode(node4)),
                          std::dynamic_pointer_cast<ChNodeFEAxyz>(my_mesh->GetNode(node5)),
                          std::dynamic_pointer_cast<ChNodeFEAxyz>(my_mesh->GetNode(node6)),
                          std::dynamic_pointer_cast<ChNodeFEAxyz>(my_mesh->GetNode(node7)),
                          std::dynamic_pointer_cast<ChNodeFEAcurv>(my_mesh->GetNode(node8)));

        // Set element dimensions
        element->SetDimensions(ChVector<>(dx, dy, dz));

        // Add a single layers with a fiber angle of 0 degrees.
        element->SetMaterial(material);

        // Set other element properties
        element->SetAlphaDamp(0.0);     // Structural damping for this element
        element->SetDPIterationNo(50);  // Set maximum number of iterations for Drucker-Prager Newton-Raphson
        element->SetDPYieldTol(1e-8);   // Set stop tolerance for Drucker-Prager Newton-Raphson
        element->SetStrainFormulation(strain_formulation);
        element->SetPlasticityFormulation(plasticity_formulation);
        if (strain_formulation == ChElementHexaANCF_3813_9::StrainFormulation::Hencky) {
            element->SetPlasticity(Plasticity);
            if (Plasticity) {
                element->SetYieldStress(1e5);
                element->SetHardeningSlope(5e5);
                element->SetCCPInitial(CCPInitial);
                if (plasticity_formulation == ChElementHexaANCF_3813_9::PlasticityFormulation::DruckerPrager) {
                    element->SetFriction(10.0);   // Internal friction for Drucker-Prager
                    element->SetDilatancy(10.0);  // Dilatancy angle for non-associative plasticity
                    element->SetDPType(3);        // Hardening type (constant)
                }
            }
        }

        // Add element to mesh
        my_mesh->AddElement(element);
        kk++;
    }

    // Add the mesh to the system
    sys.Add(my_mesh);

    auto my_contactsurface = chrono_types::make_shared<ChContactSurfaceMesh>(my_surfacematerial);
    my_mesh->AddContactSurface(my_contactsurface);
    my_contactsurface->AddFacesFromBoundary(0.0);

    double plate_w = 0.1;
    double plate_l = 0.1;
    double plate_h = 0.1;
    auto Plate =
        chrono_types::make_shared<ChBodyEasyBox>(plate_l, plate_w, plate_h, 1000, true, true, my_surfacematerial);
    sys.Add(Plate);
    Plate->SetBodyFixed(true);
    Plate->SetPos(ChVector<>(0.025, 0.025, -0.0015 - plate_h / 2));
    Plate->SetRot(ChQuaternion<>(1.0, 0.0, 0.0, 0.0));
    // Plate->SetPos_dt(ChVector<>(0.0, 0.0, -0.1));

    sys.Set_G_acc(ChVector<>(0.0, 0.0, -9.81));

    // -------------------------------------
    // Options for visualization in irrlicht
    // -------------------------------------

    auto mvisualizemesh = chrono_types::make_shared<ChVisualShapeFEA>(my_mesh);
    mvisualizemesh->SetFEMdataType(ChVisualShapeFEA::DataType::NODE_SPEED_NORM);
    mvisualizemesh->SetColorscaleMinMax(0.0, 5.50);
    mvisualizemesh->SetShrinkElements(true, 0.99);
    mvisualizemesh->SetSmoothFaces(true);
    my_mesh->AddVisualShapeFEA(mvisualizemesh);

    auto mvisualizemeshref = chrono_types::make_shared<ChVisualShapeFEA>(my_mesh);
    mvisualizemeshref->SetFEMdataType(ChVisualShapeFEA::DataType::SURFACE);
    mvisualizemeshref->SetWireframe(true);
    mvisualizemeshref->SetDrawInUndeformedReference(true);
    my_mesh->AddVisualShapeFEA(mvisualizemeshref);

    auto mvisualizemeshC = chrono_types::make_shared<ChVisualShapeFEA>(my_mesh);
    mvisualizemeshC->SetFEMglyphType(ChVisualShapeFEA::GlyphType::NODE_DOT_POS);
    mvisualizemeshC->SetFEMdataType(ChVisualShapeFEA::DataType::NONE);
    mvisualizemeshC->SetSymbolsThickness(0.004);
    my_mesh->AddVisualShapeFEA(mvisualizemeshC);

    auto mvisualizemeshD = chrono_types::make_shared<ChVisualShapeFEA>(my_mesh);
    mvisualizemeshD->SetFEMglyphType(ChVisualShapeFEA::GlyphType::NODE_VECT_SPEED);
    mvisualizemeshD->SetFEMglyphType(ChVisualShapeFEA::GlyphType::ELEM_TENS_STRAIN);
    mvisualizemeshD->SetFEMdataType(ChVisualShapeFEA::DataType::NONE);
    mvisualizemeshD->SetSymbolsScale(1);
    mvisualizemeshD->SetColorscaleMinMax(-0.5, 5);
    mvisualizemeshD->SetZbufferHide(false);
    my_mesh->AddVisualShapeFEA(mvisualizemeshD);

    auto mvisualizemeshcoll = chrono_types::make_shared<ChVisualShapeFEA>(my_mesh);
    mvisualizemeshcoll->SetFEMdataType(ChVisualShapeFEA::DataType::CONTACTSURFACES);
    mvisualizemeshcoll->SetWireframe(true);
    mvisualizemeshcoll->SetDefaultMeshColor(ChColor(1, 0.5, 0));
    my_mesh->AddVisualShapeFEA(mvisualizemeshcoll);

    // Create the Irrlicht visualization system
    auto vis = chrono_types::make_shared<ChVisualSystemIrrlicht>();
    vis->SetWindowSize(800, 600);
    vis->SetWindowTitle("9-Node, Large Deformation Brick Element");
    vis->Initialize();
    vis->AddLogo();
    vis->AddSkyBox();
    vis->AddTypicalLights();
    vis->AddCamera(ChVector<>(-0.4, -0.3, 0.0), ChVector<>(0.0, 0.5, -0.1));
    sys.SetVisualSystem(vis);

    // Use the MKL Solver
    auto mkl_solver = chrono_types::make_shared<ChSolverPardisoMKL>();
    sys.SetSolver(mkl_solver);
    mkl_solver->LockSparsityPattern(true);

    // Set the time integrator parameters
    sys.SetTimestepperType(ChTimestepper::Type::HHT);
    auto mystepper = std::dynamic_pointer_cast<ChTimestepperHHT>(sys.GetTimestepper());
    mystepper->SetAlpha(0.0);
    mystepper->SetMaxiters(20);
    mystepper->SetAbsTolerances(1e-8, 1e-2);
    mystepper->SetMode(ChTimestepperHHT::POSITION);
    mystepper->SetVerbose(true);
    mystepper->SetScaling(true);

    sys.Update();

    std::string filename = out_dir + "/SimpleBoxContact.txt";
    outputfile = fopen(filename.c_str(), "w");
    fprintf(outputfile, "%15.7e  ", sys.GetChTime());
    fprintf(outputfile, "%15.7e  ", nodetip1->GetPos().x());
    fprintf(outputfile, "%15.7e  ", nodetip1->GetPos().y());
    fprintf(outputfile, "%15.7e  ", nodetip1->GetPos().z());
    fprintf(outputfile, "\n  ");

    double start = std::clock();
    int Iter = 0;
    int timecount = 0;
    while (vis->Run() && (sys.GetChTime() <= 1.0)) {
        vis->BeginScene();
        vis->DrawAll();
        vis->EndScene();
        sys.DoStepDynamics(timestep);

        Iter += mystepper->GetNumIterations();
        // GetLog() << "t = " << sys.GetChTime() << "\n";
        // GetLog() << "Last it: " << mystepper->GetNumIterations() << "\n";
        // GetLog() << "Plate Pos: " << Plate->GetPos();
        // GetLog() << "Plate Vel: " << Plate->GetPos_dt();
        // GetLog() << "Body Contact F: " << Plate->GetContactForce() << "\n";
        // GetLog() << nodetip1->GetPos().x() << "\n";
        // GetLog() << nodetip1->GetPos().y() << "\n";
        // GetLog() << nodetip1->GetPos().z() << "\n";
        // GetLog() << nodetip1->GetPos_dt().z() << "\n";
        fprintf(outputfile, "%15.7e  ", sys.GetChTime());
        for (int in = 0; in < XYNumNodes; in++) {
            auto nodetest = std::dynamic_pointer_cast<ChNodeFEAxyz>(my_mesh->GetNode(in));
            fprintf(outputfile, "%15.7e  ", nodetest->GetPos().x());
            fprintf(outputfile, "%15.7e  ", nodetest->GetPos().y());
            fprintf(outputfile, "%15.7e  ", nodetest->GetPos().z());
        }
        fprintf(outputfile, "%15.7e  ", Plate->GetContactForce().z());
        fprintf(outputfile, "\n  ");

        timecount++;
    }

    double duration = (std::clock() - start) / (double)CLOCKS_PER_SEC;
    GetLog() << "Simulation Time: " << duration << "\n";
    GetLog() << "Force Time: " << my_mesh->GetTimeInternalForces() << "\n";
    GetLog() << "Jacobian Time: " << my_mesh->GetTimeJacobianLoad() << "\n";
    GetLog() << "Solver Time: " << sys.GetTimerLSsolve() << "\n";
    GetLog() << Iter << "\n";
}

// SoilBin Dynamic
void SoilBin() {
    FILE* outputfile;
    ChSystemSMC sys;
    sys.UseMaterialProperties(false);
    sys.SetAdhesionForceModel(ChSystemSMC::AdhesionForceModel::Constant);
    // sys.SetContactForceModel(ChSystemSMC::ContactForceModel::PlainCoulomb);
    sys.SetContactForceModel(ChSystemSMC::ContactForceModel::Hooke);
    sys.Set_G_acc(ChVector<>(0, 0, 0));

    GetLog() << "-----------------------------------------------------------------------\n";
    GetLog() << "-----------------------------------------------------------------------\n";
    GetLog() << "     9-Node, Large Deformation Brick Element with implicit integration \n";
    GetLog() << "-----------------------------------------------------------------------\n";

    // Create a mesh, that is a container for groups of elements and their referenced nodes.
    auto my_mesh = chrono_types::make_shared<ChMesh>();

    // Geometry of the plate
    double plate_lenght_x = 0.4;
    double plate_lenght_y = 0.4;
    double plate_lenght_z = 0.6;

    // Specification of the mesh
    int numDiv_x = 10;
    int numDiv_y = 10;
    int numDiv_z = 8;

    int N_x = numDiv_x + 1;
    int N_y = numDiv_y + 1;

    // Number of elements in the z direction is considered as 1
    int TotalNumElements = numDiv_x * numDiv_y * numDiv_z;
    int XYNumNodes = (numDiv_x + 1) * (numDiv_y + 1);

    // For uniform mesh
    double dx = plate_lenght_x / numDiv_x;
    double dy = plate_lenght_y / numDiv_y;
    double dz = plate_lenght_z / numDiv_z;
    bool Plasticity = true;
    double timestep = 5e-5;  //

    // Create and add the nodes
    for (int j = 0; j <= numDiv_z; j++) {
        for (int i = 0; i < XYNumNodes; i++) {
            // Node location
            double loc_x = (i % (numDiv_x + 1)) * dx;
            double loc_y = (i / (numDiv_x + 1)) % (numDiv_y + 1) * dy;
            double loc_z = j * dz;
            // Create the node
            auto node = chrono_types::make_shared<ChNodeFEAxyz>(ChVector<>(loc_x, loc_y, loc_z));
            node->SetMass(0);

            // Fix all nodes along the axis X=0
            if (j == 0) {
                node->SetFixed(true);
            }
            // Add node to mesh
            my_mesh->AddNode(node);
        }
    }

    for (int i = 0; i < TotalNumElements; i++) {
        auto node = chrono_types::make_shared<ChNodeFEAcurv>(ChVector<>(0.0, 0.0, 0.0), ChVector<>(0.0, 0.0, 0.0),
                                                             ChVector<>(0.0, 0.0, 0.0));
        node->SetMass(0);
        my_mesh->AddNode(node);
    }

    auto nodecenter = std::dynamic_pointer_cast<ChNodeFEAxyz>(
        my_mesh->GetNode(N_x * N_y * numDiv_z + N_x * (numDiv_y / 2) + (N_x - 1) / 2));

    // Create an orthotropic material.
    double rho = 200.0;
    ChVector<> E(1.379e7, 1.379e7, 1.379e7);
    ChVector<> nu(0.3, 0.3, 0.3);
    // ChVector<> G(3.8461538e6, 3.8461538e6, 3.8461538e6);
    auto material = chrono_types::make_shared<ChContinuumElastic>();
    material->Set_RayleighDampingK(0.0);
    material->Set_RayleighDampingM(0.0);
    material->Set_density(rho);
    material->Set_E(E.x());
    // material->Set_G(G.x());
    material->Set_v(nu.x());
    std::shared_ptr<ChMaterialSurfaceSMC> my_surfacematerial(new ChMaterialSurfaceSMC);
    my_surfacematerial->SetKn(0.2e4);  // 0.2e6
    my_surfacematerial->SetKt(0.2e4);  // 0.2e6
    my_surfacematerial->SetGn(0.2e2);  // 0.2e4
    my_surfacematerial->SetGt(0.2e2);  // 0.2e4
    ChMatrixNM<double, 9, 8> CCPInitial;
    for (int k = 0; k < 8; k++) {
        CCPInitial(0, k) = 1;
        CCPInitial(4, k) = 1;
        CCPInitial(8, k) = 1;
    }

    auto strain_formulation = ChElementHexaANCF_3813_9::StrainFormulation::Hencky;
    auto plasticity_formulation = ChElementHexaANCF_3813_9::PlasticityFormulation::DruckerPrager;

    // Create the elements
    int jj = -1;
    int kk = -1;
    for (int i = 0; i < TotalNumElements; i++) {
        if (i % (numDiv_x * numDiv_y) == 0) {
            jj++;
            kk = 0;
        }
        // Adjacent nodes
        int node0 = (kk / (numDiv_x)) * (N_x) + kk % numDiv_x + jj * (N_x * N_y);
        int node1 = (kk / (numDiv_x)) * (N_x) + kk % numDiv_x + 1 + jj * (N_x * N_y);
        int node2 = (kk / (numDiv_x)) * (N_x) + kk % numDiv_x + 1 + N_x + jj * (N_x * N_y);
        int node3 = (kk / (numDiv_x)) * (N_x) + kk % numDiv_x + N_x + jj * (N_x * N_y);
        int node4 = (kk / (numDiv_x)) * (N_x) + kk % numDiv_x + XYNumNodes + jj * (N_x * N_y);
        int node5 = (kk / (numDiv_x)) * (N_x) + kk % numDiv_x + 1 + XYNumNodes + jj * (N_x * N_y);
        int node6 = (kk / (numDiv_x)) * (N_x) + kk % numDiv_x + 1 + N_x + XYNumNodes + jj * (N_x * N_y);
        int node7 = (kk / (numDiv_x)) * (N_x) + kk % numDiv_x + N_x + XYNumNodes + jj * (N_x * N_y);
        int node8 = (numDiv_z + 1) * XYNumNodes + i;

        // Create the element and set its nodes.
        auto element = chrono_types::make_shared<ChElementHexaANCF_3813_9>();
        element->SetNodes(std::dynamic_pointer_cast<ChNodeFEAxyz>(my_mesh->GetNode(node0)),
                          std::dynamic_pointer_cast<ChNodeFEAxyz>(my_mesh->GetNode(node1)),
                          std::dynamic_pointer_cast<ChNodeFEAxyz>(my_mesh->GetNode(node2)),
                          std::dynamic_pointer_cast<ChNodeFEAxyz>(my_mesh->GetNode(node3)),
                          std::dynamic_pointer_cast<ChNodeFEAxyz>(my_mesh->GetNode(node4)),
                          std::dynamic_pointer_cast<ChNodeFEAxyz>(my_mesh->GetNode(node5)),
                          std::dynamic_pointer_cast<ChNodeFEAxyz>(my_mesh->GetNode(node6)),
                          std::dynamic_pointer_cast<ChNodeFEAxyz>(my_mesh->GetNode(node7)),
                          std::dynamic_pointer_cast<ChNodeFEAcurv>(my_mesh->GetNode(node8)));

        // Set element dimensions
        element->SetDimensions(ChVector<>(dx, dy, dz));

        // Add a single layers with a fiber angle of 0 degrees.
        element->SetMaterial(material);

        // Set other element properties
        element->SetAlphaDamp(5e-4);    // Structural damping for this element
        element->SetDPIterationNo(50);  // Set maximum number of iterations for Drucker-Prager Newton-Raphson
        element->SetDPYieldTol(1e-8);   // Set stop tolerance for Drucker-Prager Newton-Raphson
        element->SetStrainFormulation(strain_formulation);
        element->SetPlasticityFormulation(plasticity_formulation);
        if (strain_formulation == ChElementHexaANCF_3813_9::StrainFormulation::Hencky) {
            element->SetPlasticity(Plasticity);
            if (Plasticity) {
                element->SetYieldStress(10000.0);
                element->SetHardeningSlope(5000);
                element->SetCCPInitial(CCPInitial);
                if (plasticity_formulation == ChElementHexaANCF_3813_9::PlasticityFormulation::DruckerPrager) {
                    element->SetFriction(0.00001);
                    element->SetDilatancy(0.00001);
                    element->SetDPType(3);
                }
            }
        }

        // Add element to mesh
        my_mesh->AddElement(element);
        kk++;
    }

    // Add the mesh to the system
    sys.Add(my_mesh);

    auto my_contactsurface = chrono_types::make_shared<ChContactSurfaceNodeCloud>(my_surfacematerial);
    my_mesh->AddContactSurface(my_contactsurface);
    my_contactsurface->AddAllNodes(0.006);  // 0.001///node cloud

    // Creat punch
    double plate_w = 0.2;  // 0.15
    double plate_l = 0.2;  // 0.15
    double plate_h = 0.1;
    auto Plate =
        chrono_types::make_shared<ChBodyEasyBox>(plate_l, plate_w, plate_h, 1000, true, true, my_surfacematerial);
    sys.Add(Plate);
    Plate->SetBodyFixed(false);
    Plate->SetPos(ChVector<>(0.2, 0.2, 0.6001 + plate_h / 2));
    Plate->SetRot(ChQuaternion<>(1.0, 0.0, 0.0, 0.0));
    Plate->SetPos_dt(ChVector<>(0.0, 0.0, 0.0));
    Plate->SetRot_dt(ChQuaternion<>(0.0, 0.0, 0.0, 0.0));
    Plate->SetMass(1.2265625);

    //// Create ground body
    auto Ground = chrono_types::make_shared<ChBody>();
    Ground->SetBodyFixed(true);
    Ground->SetPos(ChVector<>(0.0, 0.0, -0.02));
    Ground->SetRot(ChQuaternion<>(1.0, 0.0, 0.0, 0.0));
    sys.Add(Ground);

    sys.Set_G_acc(ChVector<>(0.0, 0.0, -9.81));
    my_mesh->SetAutomaticGravity(false);

    std::shared_ptr<ChLinkLockPointPlane> constraintLateral;
    std::shared_ptr<ChLinkLockPointPlane> constraintLongitudinal;

    ////// Constrain only the lateral displacement of the Rim
    constraintLateral = chrono_types::make_shared<ChLinkLockPointPlane>();
    sys.AddLink(constraintLateral);
    constraintLateral->Initialize(Plate, Ground, ChCoordsys<>(Plate->GetPos(), Q_from_AngX(CH_C_PI_2)));

    constraintLongitudinal = chrono_types::make_shared<ChLinkLockPointPlane>();
    sys.AddLink(constraintLongitudinal);
    constraintLongitudinal->Initialize(Plate, Ground, ChCoordsys<>(Plate->GetPos(), Q_from_AngY(CH_C_PI_2)));

    // -------------------------------------
    // Options for visualization in irrlicht
    // -------------------------------------

    auto mvisualizemesh = chrono_types::make_shared<ChVisualShapeFEA>(my_mesh);
    mvisualizemesh->SetFEMdataType(ChVisualShapeFEA::DataType::NODE_SPEED_NORM);
    mvisualizemesh->SetColorscaleMinMax(0.0, 5.50);
    mvisualizemesh->SetShrinkElements(true, 0.85);
    mvisualizemesh->SetSmoothFaces(true);
    my_mesh->AddVisualShapeFEA(mvisualizemesh);

    auto mvisualizemeshref = chrono_types::make_shared<ChVisualShapeFEA>(my_mesh);
    mvisualizemeshref->SetFEMdataType(ChVisualShapeFEA::DataType::SURFACE);
    mvisualizemeshref->SetWireframe(true);
    mvisualizemeshref->SetDrawInUndeformedReference(true);
    my_mesh->AddVisualShapeFEA(mvisualizemeshref);

    auto mvisualizemeshC = chrono_types::make_shared<ChVisualShapeFEA>(my_mesh);
    mvisualizemeshC->SetFEMglyphType(ChVisualShapeFEA::GlyphType::NODE_DOT_POS);
    mvisualizemeshC->SetFEMdataType(ChVisualShapeFEA::DataType::NONE);
    mvisualizemeshC->SetSymbolsThickness(0.004);
    my_mesh->AddVisualShapeFEA(mvisualizemeshC);

    auto mvisualizemeshD = chrono_types::make_shared<ChVisualShapeFEA>(my_mesh);
    mvisualizemeshD->SetFEMglyphType(ChVisualShapeFEA::GlyphType::NODE_VECT_SPEED);
    mvisualizemeshD->SetFEMglyphType(ChVisualShapeFEA::GlyphType::ELEM_TENS_STRAIN);
    mvisualizemeshD->SetFEMdataType(ChVisualShapeFEA::DataType::NONE);
    mvisualizemeshD->SetSymbolsScale(1);
    mvisualizemeshD->SetColorscaleMinMax(-0.5, 5);
    mvisualizemeshD->SetZbufferHide(false);
    my_mesh->AddVisualShapeFEA(mvisualizemeshD);

    auto mvisualizemeshcoll = chrono_types::make_shared<ChVisualShapeFEA>(my_mesh);
    mvisualizemeshcoll->SetFEMdataType(ChVisualShapeFEA::DataType::CONTACTSURFACES);
    mvisualizemeshcoll->SetWireframe(true);
    mvisualizemeshcoll->SetDefaultMeshColor(ChColor(1, 0.5, 0));
    my_mesh->AddVisualShapeFEA(mvisualizemeshcoll);

    // Create the Irrlicht visualization system
    auto vis = chrono_types::make_shared<ChVisualSystemIrrlicht>();
    vis->SetWindowSize(800, 600);
    vis->SetWindowTitle("9-Node, Large Deformation Brick Element");
    vis->Initialize();
    vis->AddLogo();
    vis->AddSkyBox();
    vis->AddTypicalLights();
    vis->AddCamera(ChVector<>(-0.4, -0.3, 0.0), ChVector<>(0.0, 0.5, -0.1));
    sys.SetVisualSystem(vis);

    // Use the MKL Solver
    auto mkl_solver = chrono_types::make_shared<ChSolverPardisoMKL>();
    sys.SetSolver(mkl_solver);
    mkl_solver->LockSparsityPattern(true);

    // Set the time integrator parameters
    sys.SetTimestepperType(ChTimestepper::Type::HHT);
    auto mystepper = std::dynamic_pointer_cast<ChTimestepperHHT>(sys.GetTimestepper());
    mystepper->SetAlpha(0.0);
    mystepper->SetMaxiters(20);
    mystepper->SetAbsTolerances(1e-8, 1e-2);
    mystepper->SetMode(ChTimestepperHHT::POSITION);
    mystepper->SetVerbose(true);
    mystepper->SetScaling(true);

    sys.Update();

    std::string filename = out_dir + "/SoilBin.txt";
    outputfile = fopen(filename.c_str(), "w");
    fprintf(outputfile, "%15.7e  ", sys.GetChTime());
    for (int ii = 0; ii < N_x; ii++) {
        auto nodetest =
            std::dynamic_pointer_cast<ChNodeFEAxyz>(my_mesh->GetNode(N_x * N_y * numDiv_z + N_x * (numDiv_y / 2) + ii));
        fprintf(outputfile, "%15.7e  ", nodetest->GetPos().x());
        fprintf(outputfile, "%15.7e  ", nodetest->GetPos().y());
        fprintf(outputfile, "%15.7e  ", nodetest->GetPos().z());
    }
    fprintf(outputfile, "\n  ");

    double start = std::clock();
    int Iter = 0;

    while (vis->Run() && (sys.GetChTime() <= 1.0)) {
        Plate->Empty_forces_accumulators();
        Plate->Accumulate_force(ChVector<>(0.0, 0.0, -1500.0 * sin(sys.GetChTime() * CH_C_PI)), Plate->GetPos(),
                                false);
        Plate->SetRot(ChQuaternion<>(1.0, 0.0, 0.0, 0.0));

        vis->BeginScene();
        vis->DrawAll();
        vis->EndScene();
        sys.DoStepDynamics(timestep);

        Iter += mystepper->GetNumIterations();
        GetLog() << "t = " << sys.GetChTime() << "\n";
        GetLog() << "Last it: " << mystepper->GetNumIterations() << "\n";
        GetLog() << "Plate Pos: " << Plate->GetPos();
        GetLog() << "Plate Vel: " << Plate->GetPos_dt();
        GetLog() << "Plate Rot: " << Plate->GetRot();
        GetLog() << "Plate Rot_v: " << Plate->GetRot_dt();
        GetLog() << "Body Contact F: " << Plate->GetContactForce() << "\n";
        GetLog() << nodecenter->GetPos().x() << "\n";
        GetLog() << nodecenter->GetPos().y() << "\n";
        GetLog() << nodecenter->GetPos().z() << "\n";

        fprintf(outputfile, "%15.7e  ", sys.GetChTime());
        for (int ii = 0; ii < N_x; ii++) {
            auto nodetest = std::dynamic_pointer_cast<ChNodeFEAxyz>(
                my_mesh->GetNode(N_x * N_y * numDiv_z + N_x * (numDiv_y / 2) + ii));
            fprintf(outputfile, "%15.7e  ", nodetest->GetPos().x());
            fprintf(outputfile, "%15.7e  ", nodetest->GetPos().y());
            fprintf(outputfile, "%15.7e  ", nodetest->GetPos().z());
        }
        fprintf(outputfile, "%15.7e  ", Plate->GetContactForce().x());
        fprintf(outputfile, "%15.7e  ", Plate->GetContactForce().y());
        fprintf(outputfile, "%15.7e  ", Plate->GetContactForce().z());
        fprintf(outputfile, "%15.7e  ", Plate->GetPos().z());
        fprintf(outputfile, "\n  ");
    }

    double duration = (std::clock() - start) / (double)CLOCKS_PER_SEC;
    GetLog() << "Simulation Time: " << duration << "\n";
    GetLog() << "Force Time: " << my_mesh->GetTimeInternalForces() << "\n";
    GetLog() << "Jacobian Time: " << my_mesh->GetTimeJacobianLoad() << "\n";
    GetLog() << "Solver Time: " << sys.GetTimerLSsolve() << "\n";
    GetLog() << Iter << "\n";
}

// Axial Dynamic
void AxialDynamics() {
    FILE* outputfile;
    ChSystemSMC sys;
    sys.Set_G_acc(ChVector<>(0, 0, 0));

    GetLog() << "-----------------------------------------------------------------------\n";
    GetLog() << "-----------------------------------------------------------------------\n";
    GetLog() << "     9-Node, Large Deformation Brick Element with implicit integration \n";
    GetLog() << "-----------------------------------------------------------------------\n";

    // Create a mesh, that is a container for groups of elements and their referenced nodes.
    auto my_mesh = chrono_types::make_shared<ChMesh>();

    // Geometry of the plate
    double plate_lenght_x = 1;
    double plate_lenght_y = 0.05;
    double plate_lenght_z = 0.05;

    // Specification of the mesh
    int numDiv_x = 20;
    int numDiv_y = 1;
    int numDiv_z = 1;

    int N_x = numDiv_x + 1;

    // Number of elements in the z direction is considered as 1
    int TotalNumElements = numDiv_x * numDiv_y;
    int XYNumNodes = (numDiv_x + 1) * (numDiv_y + 1);

    // For uniform mesh
    double dx = plate_lenght_x / numDiv_x;
    double dy = plate_lenght_y / numDiv_y;
    double dz = plate_lenght_z / numDiv_z;
    bool Plasticity = false;
    double timestep = 1e-4;

    // Create and add the nodes
    for (int j = 0; j <= numDiv_z; j++) {
        for (int i = 0; i < XYNumNodes; i++) {
            // Node location
            double loc_x = (i % (numDiv_x + 1)) * dx;
            double loc_y = (i / (numDiv_x + 1)) % (numDiv_y + 1) * dy;
            double loc_z = j * dz;
            // Create the node
            auto node = chrono_types::make_shared<ChNodeFEAxyz>(ChVector<>(loc_x, loc_y, loc_z));
            node->SetMass(0);

            // Fix all nodes along the axis X=0
            if (i % (numDiv_x + 1) == 0) {
                node->SetFixed(true);
            }
            // Add node to mesh
            my_mesh->AddNode(node);
        }
    }

    for (int i = 0; i < TotalNumElements; i++) {
        auto node = chrono_types::make_shared<ChNodeFEAcurv>(ChVector<>(0.0, 0.0, 0.0), ChVector<>(0.0, 0.0, 0.0),
                                                             ChVector<>(0.0, 0.0, 0.0));
        node->SetMass(0);
        my_mesh->AddNode(node);
    }

    double force = 0.0;
    // Get a handle to the tip node.
    auto nodetip1 = std::dynamic_pointer_cast<ChNodeFEAxyz>(my_mesh->GetNode(2 * XYNumNodes - 1));
    auto nodetip2 = std::dynamic_pointer_cast<ChNodeFEAxyz>(my_mesh->GetNode(2 * XYNumNodes - 1 - numDiv_x - 1));
    auto nodetip3 = std::dynamic_pointer_cast<ChNodeFEAxyz>(my_mesh->GetNode(XYNumNodes - 1));
    auto nodetip4 = std::dynamic_pointer_cast<ChNodeFEAxyz>(my_mesh->GetNode(XYNumNodes - 1 - numDiv_x - 1));
    nodetip1->SetForce(ChVector<>(0.0, 0.0, 0.0));
    nodetip2->SetForce(ChVector<>(0.0, 0.0, 0.0));
    nodetip3->SetForce(ChVector<>(0.0, 0.0, 0.0));
    nodetip4->SetForce(ChVector<>(0.0, 0.0, 0.0));
    // Create an orthotropic material.
    double rho = 7850.0;
    ChVector<> E(1.0e7, 1.0e7, 1.0e7);
    ChVector<> nu(0.3, 0.3, 0.3);
    ChVector<> G(3.8461538e6, 3.8461538e6, 3.8461538e6);
    auto material = chrono_types::make_shared<ChContinuumElastic>();
    material->Set_RayleighDampingK(0.0);
    material->Set_RayleighDampingM(0.0);
    material->Set_density(rho);
    material->Set_E(E.x());
    // material->Set_G(G.x());
    material->Set_v(nu.x());

    ChMatrixNM<double, 9, 8> CCPInitial;
    for (int k = 0; k < 8; k++) {
        CCPInitial(0, k) = 1;
        CCPInitial(4, k) = 1;
        CCPInitial(8, k) = 1;
    }

    auto strain_formulation = ChElementHexaANCF_3813_9::StrainFormulation::Hencky;
    auto plasticity_formulation = ChElementHexaANCF_3813_9::PlasticityFormulation::J2;

    // Create the elements
    for (int i = 0; i < TotalNumElements; i++) {
        // Adjacent nodes
        int node0 = (i / (numDiv_x)) * (N_x) + i % numDiv_x;
        int node1 = (i / (numDiv_x)) * (N_x) + i % numDiv_x + 1;
        int node2 = (i / (numDiv_x)) * (N_x) + i % numDiv_x + 1 + N_x;
        int node3 = (i / (numDiv_x)) * (N_x) + i % numDiv_x + N_x;
        int node4 = (i / (numDiv_x)) * (N_x) + i % numDiv_x + XYNumNodes;
        int node5 = (i / (numDiv_x)) * (N_x) + i % numDiv_x + 1 + XYNumNodes;
        int node6 = (i / (numDiv_x)) * (N_x) + i % numDiv_x + 1 + N_x + XYNumNodes;
        int node7 = (i / (numDiv_x)) * (N_x) + i % numDiv_x + N_x + XYNumNodes;
        int node8 = 2 * XYNumNodes + i;

        // Create the element and set its nodes.
        auto element = chrono_types::make_shared<ChElementHexaANCF_3813_9>();
        element->SetNodes(std::dynamic_pointer_cast<ChNodeFEAxyz>(my_mesh->GetNode(node0)),
                          std::dynamic_pointer_cast<ChNodeFEAxyz>(my_mesh->GetNode(node1)),
                          std::dynamic_pointer_cast<ChNodeFEAxyz>(my_mesh->GetNode(node2)),
                          std::dynamic_pointer_cast<ChNodeFEAxyz>(my_mesh->GetNode(node3)),
                          std::dynamic_pointer_cast<ChNodeFEAxyz>(my_mesh->GetNode(node4)),
                          std::dynamic_pointer_cast<ChNodeFEAxyz>(my_mesh->GetNode(node5)),
                          std::dynamic_pointer_cast<ChNodeFEAxyz>(my_mesh->GetNode(node6)),
                          std::dynamic_pointer_cast<ChNodeFEAxyz>(my_mesh->GetNode(node7)),
                          std::dynamic_pointer_cast<ChNodeFEAcurv>(my_mesh->GetNode(node8)));

        // Set element dimensions
        element->SetDimensions(ChVector<>(dx, dy, dz));

        // Add a single layers with a fiber angle of 0 degrees.
        element->SetMaterial(material);

        // Set other element properties
        element->SetAlphaDamp(0.0);     // Structural damping for this element
        element->SetDPIterationNo(50);  // Set maximum number of iterations for Drucker-Prager Newton-Raphson
        element->SetDPYieldTol(1e-8);   // Set stop tolerance for Drucker-Prager Newton-Raphson
        element->SetStrainFormulation(strain_formulation);
        element->SetPlasticityFormulation(plasticity_formulation);
        if (strain_formulation == ChElementHexaANCF_3813_9::StrainFormulation::Hencky) {
            element->SetPlasticity(Plasticity);
            if (Plasticity) {
                element->SetYieldStress(1e5);
                element->SetHardeningSlope(5e5);
                element->SetCCPInitial(CCPInitial);
                if (plasticity_formulation == ChElementHexaANCF_3813_9::PlasticityFormulation::DruckerPrager) {
                    element->SetFriction(10.0);
                    element->SetDilatancy(10.0);
                    element->SetDPType(3);
                }
            }
        }

        // Add element to mesh
        my_mesh->AddElement(element);
    }

    // Add the mesh to the system
    sys.Add(my_mesh);

    sys.Set_G_acc(ChVector<>(0.0, 0.0, 0.0));
    my_mesh->SetAutomaticGravity(false);

    // -------------------------------------
    // Options for visualization in irrlicht
    // -------------------------------------

    // auto mvisualizemesh = chrono_types::make_shared<ChVisualShapeFEA>(my_mesh);
    // mvisualizemesh->SetFEMdataType(ChVisualShapeFEA::DataType::NODE_SPEED_NORM);
    // mvisualizemesh->SetColorscaleMinMax(0.0, 5.50);
    // mvisualizemesh->SetShrinkElements(true, 0.85);
    // mvisualizemesh->SetSmoothFaces(true);
    // my_mesh->AddVisualShapeFEA(mvisualizemesh);

    // auto mvisualizemeshref = chrono_types::make_shared<ChVisualShapeFEA>(my_mesh);
    // mvisualizemeshref->SetFEMdataType(ChVisualShapeFEA::DataType::SURFACE);
    // mvisualizemeshref->SetWireframe(true);
    // mvisualizemeshref->SetDrawInUndeformedReference(true);
    // my_mesh->AddVisualShapeFEA(mvisualizemeshref);

    // auto mvisualizemeshC = chrono_types::make_shared<ChVisualShapeFEA>(my_mesh);
    // mvisualizemeshC->SetFEMglyphType(ChVisualShapeFEA::GlyphType::NODE_DOT_POS);
    // mvisualizemeshC->SetFEMdataType(ChVisualShapeFEA::DataType::NONE);
    // mvisualizemeshC->SetSymbolsThickness(0.004);
    // my_mesh->AddVisualShapeFEA(mvisualizemeshC);

    // auto mvisualizemeshD = chrono_types::make_shared<ChVisualShapeFEA>(my_mesh);
    //// mvisualizemeshD->SetFEMglyphType(ChVisualShapeFEA::GlyphType::NODE_VECT_SPEED);
    // mvisualizemeshD->SetFEMglyphType(ChVisualShapeFEA::GlyphType::ELEM_TENS_STRAIN);
    // mvisualizemeshD->SetFEMdataType(ChVisualShapeFEA::DataType::NONE);
    // mvisualizemeshD->SetSymbolsScale(1);
    // mvisualizemeshD->SetColorscaleMinMax(-0.5, 5);
    // mvisualizemeshD->SetZbufferHide(false);
    // my_mesh->AddVisualShapeFEA(mvisualizemeshD);

    // application.AssetBindAll();
    // application.AssetUpdateAll();

    // Use the MKL Solver
    auto mkl_solver = chrono_types::make_shared<ChSolverPardisoMKL>();
    sys.SetSolver(mkl_solver);
    mkl_solver->LockSparsityPattern(true);

    // Set the time integrator parameters
    sys.SetTimestepperType(ChTimestepper::Type::HHT);
    auto mystepper = std::dynamic_pointer_cast<ChTimestepperHHT>(sys.GetTimestepper());
    mystepper->SetAlpha(0.0);
    mystepper->SetMaxiters(20);
    mystepper->SetAbsTolerances(1e-8, 1e-2);
    mystepper->SetMode(ChTimestepperHHT::POSITION);
    mystepper->SetVerbose(false);
    mystepper->SetScaling(true);
    // application.SetTimestep(timestep);

    sys.Update();

    std::string filename = out_dir + "/AxialDynamics.txt";
    outputfile = fopen(filename.c_str(), "w");
    fprintf(outputfile, "%15.7e  ", sys.GetChTime());
    fprintf(outputfile, "%15.7e  ", nodetip1->GetPos().x());
    fprintf(outputfile, "%15.7e  ", nodetip1->GetPos().y());
    fprintf(outputfile, "%15.7e  ", nodetip1->GetPos().z());
    fprintf(outputfile, "\n  ");

    double start = std::clock();
    int Iter = 0;
    while (/*vis->Run() && */ (sys.GetChTime() <= 1.0)) {
<<<<<<< HEAD
        // application.BeginScene();
        // application.DrawAll();
=======
        // vis->BeginScene()
        // vis->DrawAll();
>>>>>>> d02ba64e
        // application.DoStep();

        force = 300 * std::sin(sys.GetChTime() * CH_C_PI) / 4;
        nodetip1->SetForce(ChVector<>(force, 0.0, 0.0));
        nodetip2->SetForce(ChVector<>(force, 0.0, 0.0));
        nodetip3->SetForce(ChVector<>(force, 0.0, 0.0));
        nodetip4->SetForce(ChVector<>(force, 0.0, 0.0));
        sys.DoStepDynamics(timestep);
<<<<<<< HEAD
        // application.EndScene();
=======
        // vis->EndScene()
>>>>>>> d02ba64e
        Iter += mystepper->GetNumIterations();
        // GetLog() << "t = " << sys.GetChTime() << "\n";
        // GetLog() << "Last it: " << mystepper->GetNumIterations() << "\n\n";
        // if (!application.GetPaused()) {
        fprintf(outputfile, "%15.7e  ", sys.GetChTime());
        fprintf(outputfile, "%15.7e  ", nodetip1->GetPos().x());
        fprintf(outputfile, "%15.7e  ", nodetip1->GetPos().y());
        fprintf(outputfile, "%15.7e  ", nodetip1->GetPos().z());
        fprintf(outputfile, "\n  ");
        //}
    }
    double duration = (std::clock() - start) / (double)CLOCKS_PER_SEC;
    GetLog() << "Simulation Time: " << duration << "\n";
    GetLog() << "Force Time: " << my_mesh->GetTimeInternalForces() << "\n";
    GetLog() << "Jacobian Time: " << my_mesh->GetTimeJacobianLoad() << "\n";
    GetLog() << "Solver Time: " << sys.GetTimerLSsolve() << "\n";
    GetLog() << Iter << "\n";
}

// QuasiStatic
void BendingQuasiStatic() {
    FILE* outputfile;
    ChSystemSMC sys;
    sys.Set_G_acc(ChVector<>(0, 0, -9.81));

    GetLog() << "-----------------------------------------------------------\n";
    GetLog() << "-----------------------------------------------------------\n";
    GetLog() << "  9-Node, Large Deformation Brick Element: Bending Problem \n";
    GetLog() << "-----------------------------------------------------------\n";

    // Create a mesh, that is a container for groups of elements and their referenced nodes.
    auto my_mesh = chrono_types::make_shared<ChMesh>();

    // Geometry of the plate
    double plate_lenght_x = 1;
    double plate_lenght_y = 1;
    double plate_lenght_z = 0.01;

    // Specification of the mesh
    int numDiv_x = 8;
    int numDiv_y = 8;
    int numDiv_z = 1;
    int N_x = numDiv_x + 1;

    // Number of elements in the z direction is considered as 1
    int TotalNumElements = numDiv_x * numDiv_y;
    int XYNumNodes = (numDiv_x + 1) * (numDiv_y + 1);

    // For uniform mesh
    double dx = plate_lenght_x / numDiv_x;
    double dy = plate_lenght_y / numDiv_y;
    double dz = plate_lenght_z / numDiv_z;
    double timestep = 5e-3;

    // Create and add the nodes
    for (int j = 0; j <= numDiv_z; j++) {
        for (int i = 0; i < XYNumNodes; i++) {
            // Node location
            double loc_x = (i % (numDiv_x + 1)) * dx;
            double loc_y = (i / (numDiv_x + 1)) % (numDiv_y + 1) * dy;
            double loc_z = j * dz;

            // Create the node
            auto node = chrono_types::make_shared<ChNodeFEAxyz>(ChVector<>(loc_x, loc_y, loc_z));
            node->SetMass(0);

            // Fix all nodes along the axis X=0
            if (i % (numDiv_x + 1) == 0)
                node->SetFixed(true);

            // Add node to mesh
            my_mesh->AddNode(node);
        }
    }

    for (int i = 0; i < TotalNumElements; i++) {
        auto node = chrono_types::make_shared<ChNodeFEAcurv>(ChVector<>(0.0, 0.0, 0.0), ChVector<>(0.0, 0.0, 0.0),
                                                             ChVector<>(0.0, 0.0, 0.0));
        node->SetMass(0);
        my_mesh->AddNode(node);
    }

    // Get a handle to the tip node.
    auto nodetip = std::dynamic_pointer_cast<ChNodeFEAxyz>(my_mesh->GetNode(2 * XYNumNodes - 1));

    // All layers for all elements share the same material.
    double rho = 500;
    ChVector<> E(2.1e8, 2.1e8, 2.1e8);
    ChVector<> nu(0.3, 0.3, 0.3);
    ChVector<> G(8.0769231e7, 8.0769231e7, 8.0769231e7);
    auto material = chrono_types::make_shared<ChContinuumElastic>();
    material->Set_RayleighDampingK(0.0);
    material->Set_RayleighDampingM(0.0);
    material->Set_density(rho);
    material->Set_E(E.x());
    material->Set_G(G.x());
    material->Set_v(nu.x());

    // Create the elements
    for (int i = 0; i < TotalNumElements; i++) {
        // Adjacent nodes
        int node0 = (i / (numDiv_x)) * (N_x) + i % numDiv_x;
        int node1 = (i / (numDiv_x)) * (N_x) + i % numDiv_x + 1;
        int node2 = (i / (numDiv_x)) * (N_x) + i % numDiv_x + 1 + N_x;
        int node3 = (i / (numDiv_x)) * (N_x) + i % numDiv_x + N_x;
        int node4 = (i / (numDiv_x)) * (N_x) + i % numDiv_x + XYNumNodes;
        int node5 = (i / (numDiv_x)) * (N_x) + i % numDiv_x + 1 + XYNumNodes;
        int node6 = (i / (numDiv_x)) * (N_x) + i % numDiv_x + 1 + N_x + XYNumNodes;
        int node7 = (i / (numDiv_x)) * (N_x) + i % numDiv_x + N_x + XYNumNodes;
        int node8 = 2 * XYNumNodes + i;

        // Create the element and set its nodes.
        auto element = chrono_types::make_shared<ChElementHexaANCF_3813_9>();
        element->SetNodes(std::dynamic_pointer_cast<ChNodeFEAxyz>(my_mesh->GetNode(node0)),
                          std::dynamic_pointer_cast<ChNodeFEAxyz>(my_mesh->GetNode(node1)),
                          std::dynamic_pointer_cast<ChNodeFEAxyz>(my_mesh->GetNode(node2)),
                          std::dynamic_pointer_cast<ChNodeFEAxyz>(my_mesh->GetNode(node3)),
                          std::dynamic_pointer_cast<ChNodeFEAxyz>(my_mesh->GetNode(node4)),
                          std::dynamic_pointer_cast<ChNodeFEAxyz>(my_mesh->GetNode(node5)),
                          std::dynamic_pointer_cast<ChNodeFEAxyz>(my_mesh->GetNode(node6)),
                          std::dynamic_pointer_cast<ChNodeFEAxyz>(my_mesh->GetNode(node7)),
                          std::dynamic_pointer_cast<ChNodeFEAcurv>(my_mesh->GetNode(node8)));

        // Set element dimensions
        element->SetDimensions(ChVector<>(dx, dy, dz));

        // Add a single layers with a fiber angle of 0 degrees.
        element->SetMaterial(material);

        // Set other element properties
        element->SetAlphaDamp(0.25);  // Structural damping for this element

        element->SetStrainFormulation(ChElementHexaANCF_3813_9::StrainFormulation::Hencky);
        element->SetPlasticity(false);

        // Add element to mesh
        my_mesh->AddElement(element);
    }

    // Add the mesh to the system
    sys.Add(my_mesh);

    sys.Set_G_acc(ChVector<>(0.0, 0.0, 0.0));

    // -------------------------------------
    // Options for visualization in irrlicht
    // -------------------------------------

    auto mvisualizemesh = chrono_types::make_shared<ChVisualShapeFEA>(my_mesh);
    mvisualizemesh->SetFEMdataType(ChVisualShapeFEA::DataType::NODE_SPEED_NORM);
    mvisualizemesh->SetColorscaleMinMax(0.0, 5.50);
    mvisualizemesh->SetShrinkElements(true, 0.85);
    mvisualizemesh->SetSmoothFaces(true);
    my_mesh->AddVisualShapeFEA(mvisualizemesh);

    auto mvisualizemeshref = chrono_types::make_shared<ChVisualShapeFEA>(my_mesh);
    mvisualizemeshref->SetFEMdataType(ChVisualShapeFEA::DataType::SURFACE);
    mvisualizemeshref->SetWireframe(true);
    mvisualizemeshref->SetDrawInUndeformedReference(true);
    my_mesh->AddVisualShapeFEA(mvisualizemeshref);

    auto mvisualizemeshC = chrono_types::make_shared<ChVisualShapeFEA>(my_mesh);
    mvisualizemeshC->SetFEMglyphType(ChVisualShapeFEA::GlyphType::NODE_DOT_POS);
    mvisualizemeshC->SetFEMdataType(ChVisualShapeFEA::DataType::NONE);
    mvisualizemeshC->SetSymbolsThickness(0.004);
    my_mesh->AddVisualShapeFEA(mvisualizemeshC);

    auto mvisualizemeshD = chrono_types::make_shared<ChVisualShapeFEA>(my_mesh);
    // mvisualizemeshD->SetFEMglyphType(ChVisualShapeFEA::GlyphType::NODE_VECT_SPEED);
    mvisualizemeshD->SetFEMglyphType(ChVisualShapeFEA::GlyphType::ELEM_TENS_STRAIN);
    mvisualizemeshD->SetFEMdataType(ChVisualShapeFEA::DataType::NONE);
    mvisualizemeshD->SetSymbolsScale(1);
    mvisualizemeshD->SetColorscaleMinMax(-0.5, 5);
    mvisualizemeshD->SetZbufferHide(false);
    my_mesh->AddVisualShapeFEA(mvisualizemeshD);

    // Create the Irrlicht visualization system
    auto vis = chrono_types::make_shared<ChVisualSystemIrrlicht>();
    vis->SetWindowSize(800, 600);
    vis->SetWindowTitle("9-Node, Large Deformation Brick Element");
    vis->Initialize();
    vis->AddLogo();
    vis->AddSkyBox();
    vis->AddTypicalLights();
    vis->AddCamera(ChVector<>(-0.4, -0.3, 0.0), ChVector<>(0.0, 0.5, -0.1));
    sys.SetVisualSystem(vis);

    // ----------------------------------
    // Perform a dynamic time integration
    // ----------------------------------

    // Use the MKL Solver
    auto mkl_solver = chrono_types::make_shared<ChSolverPardisoMKL>();
    sys.SetSolver(mkl_solver);
    mkl_solver->LockSparsityPattern(true);

    // Set the time integrator parameters
    sys.SetTimestepperType(ChTimestepper::Type::HHT);
    auto mystepper = std::dynamic_pointer_cast<ChTimestepperHHT>(sys.GetTimestepper());
    mystepper->SetAlpha(-0.2);
    mystepper->SetMaxiters(2000);
    mystepper->SetAbsTolerances(5e-5, 1e-1);
    mystepper->SetMode(ChTimestepperHHT::POSITION);
    mystepper->SetVerbose(true);
    mystepper->SetScaling(true);

    sys.Update();

    std::string filename = out_dir + "/BendingQuasistatic.txt";
    outputfile = fopen(filename.c_str(), "w");
    fprintf(outputfile, "%15.7e  ", sys.GetChTime());
    fprintf(outputfile, "%15.7e  ", nodetip->GetPos().x());
    fprintf(outputfile, "%15.7e  ", nodetip->GetPos().y());
    fprintf(outputfile, "%15.7e  ", nodetip->GetPos().z());
    fprintf(outputfile, "\n  ");

    double force = 0.0;
    while (vis->Run() && (sys.GetChTime() <= 2.0)) {
        vis->BeginScene();
        vis->DrawAll();

        if (sys.GetChTime() > 1.0) {
            force = -50;
        } else {
            force = -50 * sys.GetChTime();
        }

        nodetip->SetForce(ChVector<>(0.0, 0.0, force));

        GetLog() << sys.GetChTime() << " " << nodetip->GetPos().x() << " " << nodetip->GetPos().y() << " "
                 << nodetip->GetPos().z() << "\n";

        sys.DoStepDynamics(timestep);

        GetLog() << "Force: " << force << "\n";
        fprintf(outputfile, "%15.7e  ", sys.GetChTime());
        fprintf(outputfile, "%15.7e  ", nodetip->GetPos().x());
        fprintf(outputfile, "%15.7e  ", nodetip->GetPos().y());
        fprintf(outputfile, "%15.7e  ", nodetip->GetPos().z());
        fprintf(outputfile, "\n  ");

        vis->EndScene();
    }
}

// Swinging (Bricked) Shell
void SwingingShell() {
    FILE* outputfile;
    ChSystemSMC sys;
    sys.Set_G_acc(ChVector<>(0, 0, 0));

    GetLog() << "--------------------------------------------------------------------\n";
    GetLog() << "--------------------------------------------------------------------\n";
    GetLog() << " 9-Node, Large Deformation Brick Element: Swinging (Bricked) Shell  \n";
    GetLog() << "--------------------------------------------------------------------\n";

    // Create a mesh, that is a container for groups of elements and their referenced nodes.
    auto my_mesh = chrono_types::make_shared<ChMesh>();

    // Geometry of the plate
    double plate_lenght_x = 1;
    double plate_lenght_y = 1;
    double plate_lenght_z = 0.01;

    // Specification of the mesh
    int numDiv_x = 16;
    int numDiv_y = 16;
    int numDiv_z = 1;
    int N_x = numDiv_x + 1;

    // Number of elements in the z direction is considered as 1
    int TotalNumElements = numDiv_x * numDiv_y;
    int XYNumNodes = (numDiv_x + 1) * (numDiv_y + 1);

    // For uniform mesh
    double dx = plate_lenght_x / numDiv_x;
    double dy = plate_lenght_y / numDiv_y;
    double dz = plate_lenght_z / numDiv_z;
    double timestep = 2e-3;

    // Create and add the nodes
    for (int j = 0; j <= numDiv_z; j++) {
        for (int i = 0; i < XYNumNodes; i++) {
            // Node location
            double loc_x = (i % (numDiv_x + 1)) * dx;
            double loc_y = (i / (numDiv_x + 1)) % (numDiv_y + 1) * dy;
            double loc_z = j * dz;

            // Create the node
            auto node = chrono_types::make_shared<ChNodeFEAxyz>(ChVector<>(loc_x, loc_y, loc_z));
            node->SetMass(0);
            // Fix all nodes along the axis X=0
            if (i == 0 && j == 0)
                node->SetFixed(true);

            // Add node to mesh
            my_mesh->AddNode(node);
        }
    }

    for (int i = 0; i < TotalNumElements; i++) {
        auto node = chrono_types::make_shared<ChNodeFEAcurv>(ChVector<>(0.0, 0.0, 0.0), ChVector<>(0.0, 0.0, 0.0),
                                                             ChVector<>(0.0, 0.0, 0.0));
        node->SetMass(0);
        my_mesh->AddNode(node);
    }

    // Get a handle to the tip node.
    auto nodetip = std::dynamic_pointer_cast<ChNodeFEAxyz>(my_mesh->GetNode(2 * XYNumNodes - 1));
    nodetip->SetForce(ChVector<>(0.0, 0.0, -0.0));

    // All layers for all elements share the same material.
    double rho = 1000;
    ChVector<> E(2.1e7, 2.1e7, 2.1e7);
    ChVector<> nu(0.3, 0.3, 0.3);
    ChVector<> G(8.0769231e6, 8.0769231e6, 8.0769231e6);
    auto material = chrono_types::make_shared<ChContinuumElastic>();
    material->Set_RayleighDampingK(0.0);
    material->Set_RayleighDampingM(0.0);
    material->Set_density(rho);
    material->Set_E(E.x());
    material->Set_G(G.x());
    material->Set_v(nu.x());

    // Create the elements
    for (int i = 0; i < TotalNumElements; i++) {
        // Adjacent nodes
        int node0 = (i / (numDiv_x)) * (N_x) + i % numDiv_x;
        int node1 = (i / (numDiv_x)) * (N_x) + i % numDiv_x + 1;
        int node2 = (i / (numDiv_x)) * (N_x) + i % numDiv_x + 1 + N_x;
        int node3 = (i / (numDiv_x)) * (N_x) + i % numDiv_x + N_x;
        int node4 = (i / (numDiv_x)) * (N_x) + i % numDiv_x + XYNumNodes;
        int node5 = (i / (numDiv_x)) * (N_x) + i % numDiv_x + 1 + XYNumNodes;
        int node6 = (i / (numDiv_x)) * (N_x) + i % numDiv_x + 1 + N_x + XYNumNodes;
        int node7 = (i / (numDiv_x)) * (N_x) + i % numDiv_x + N_x + XYNumNodes;
        int node8 = 2 * XYNumNodes + i;

        // Create the element and set its nodes.
        auto element = chrono_types::make_shared<ChElementHexaANCF_3813_9>();
        element->SetNodes(std::dynamic_pointer_cast<ChNodeFEAxyz>(my_mesh->GetNode(node0)),
                          std::dynamic_pointer_cast<ChNodeFEAxyz>(my_mesh->GetNode(node1)),
                          std::dynamic_pointer_cast<ChNodeFEAxyz>(my_mesh->GetNode(node2)),
                          std::dynamic_pointer_cast<ChNodeFEAxyz>(my_mesh->GetNode(node3)),
                          std::dynamic_pointer_cast<ChNodeFEAxyz>(my_mesh->GetNode(node4)),
                          std::dynamic_pointer_cast<ChNodeFEAxyz>(my_mesh->GetNode(node5)),
                          std::dynamic_pointer_cast<ChNodeFEAxyz>(my_mesh->GetNode(node6)),
                          std::dynamic_pointer_cast<ChNodeFEAxyz>(my_mesh->GetNode(node7)),
                          std::dynamic_pointer_cast<ChNodeFEAcurv>(my_mesh->GetNode(node8)));

        // Set element dimensions
        element->SetDimensions(ChVector<>(dx, dy, dz));

        // Add a single layers with a fiber angle of 0 degrees.
        element->SetMaterial(material);

        // Set other element properties
        element->SetAlphaDamp(0.005);  // Structural damping for this element
        element->SetStrainFormulation(ChElementHexaANCF_3813_9::StrainFormulation::Hencky);
        element->SetPlasticity(false);

        // Add element to mesh
        my_mesh->AddElement(element);
    }

    // Add the mesh to the system
    sys.Add(my_mesh);

    // -------------------------------------
    // Options for visualization in irrlicht
    // -------------------------------------

    sys.Set_G_acc(ChVector<>(0.0, 0.0, -9.81));

    auto mvisualizemesh = chrono_types::make_shared<ChVisualShapeFEA>(my_mesh);
    mvisualizemesh->SetFEMdataType(ChVisualShapeFEA::DataType::NODE_SPEED_NORM);
    mvisualizemesh->SetColorscaleMinMax(0.0, 5.50);
    mvisualizemesh->SetShrinkElements(true, 0.85);
    mvisualizemesh->SetSmoothFaces(true);
    my_mesh->AddVisualShapeFEA(mvisualizemesh);

    auto mvisualizemeshref = chrono_types::make_shared<ChVisualShapeFEA>(my_mesh);
    mvisualizemeshref->SetFEMdataType(ChVisualShapeFEA::DataType::ELEM_STRESS_VONMISES);
    mvisualizemeshref->SetWireframe(true);
    mvisualizemeshref->SetDrawInUndeformedReference(true);
    my_mesh->AddVisualShapeFEA(mvisualizemeshref);

    auto mvisualizemeshC = chrono_types::make_shared<ChVisualShapeFEA>(my_mesh);
    mvisualizemeshC->SetFEMglyphType(ChVisualShapeFEA::GlyphType::NODE_DOT_POS);
    mvisualizemeshC->SetFEMdataType(ChVisualShapeFEA::DataType::NONE);
    mvisualizemeshC->SetSymbolsThickness(0.004);
    my_mesh->AddVisualShapeFEA(mvisualizemeshC);

    auto mvisualizemeshD = chrono_types::make_shared<ChVisualShapeFEA>(my_mesh);
    // mvisualizemeshD->SetFEMglyphType(ChVisualShapeFEA::GlyphType::NODE_VECT_SPEED);
    mvisualizemeshD->SetFEMglyphType(ChVisualShapeFEA::GlyphType::ELEM_TENS_STRAIN);
    mvisualizemeshD->SetFEMdataType(ChVisualShapeFEA::DataType::NONE);
    mvisualizemeshD->SetSymbolsScale(1);
    mvisualizemeshD->SetColorscaleMinMax(-0.5, 5);
    mvisualizemeshD->SetZbufferHide(false);
    my_mesh->AddVisualShapeFEA(mvisualizemeshD);

    // Create the Irrlicht visualization system
    auto vis = chrono_types::make_shared<ChVisualSystemIrrlicht>();
    vis->SetWindowSize(800, 600);
    vis->SetWindowTitle("9-Node, Large Deformation Brick Element");
    vis->Initialize();
    vis->AddLogo();
    vis->AddSkyBox();
    vis->AddTypicalLights();
    vis->AddCamera(ChVector<>(-0.4, -0.3, 0.0), ChVector<>(0.0, 0.5, -0.1));
    sys.SetVisualSystem(vis);

    // ----------------------------------
    // Perform a dynamic time integration
    // ----------------------------------

    // Use the MKL Solver
    auto mkl_solver = chrono_types::make_shared<ChSolverPardisoMKL>();
    sys.SetSolver(mkl_solver);
    mkl_solver->LockSparsityPattern(true);

    // Set the time integrator parameters
    sys.SetTimestepperType(ChTimestepper::Type::HHT);
    auto mystepper = std::dynamic_pointer_cast<ChTimestepperHHT>(sys.GetTimestepper());
    mystepper->SetAlpha(-0.2);
    mystepper->SetMaxiters(20);
    mystepper->SetAbsTolerances(1e-6, 1e-1);
    mystepper->SetMode(ChTimestepperHHT::POSITION);
    mystepper->SetVerbose(true);
    mystepper->SetScaling(true);

    sys.Update();

    std::string filename = out_dir + "SwingingShell.txt";
    outputfile = fopen(filename.c_str(), "w");
    fprintf(outputfile, "%15.7e  ", sys.GetChTime());
    fprintf(outputfile, "%15.7e  ", nodetip->GetPos().x());
    fprintf(outputfile, "%15.7e  ", nodetip->GetPos().y());
    fprintf(outputfile, "%15.7e  ", nodetip->GetPos().z());
    fprintf(outputfile, "\n  ");

    while (vis->Run() && (sys.GetChTime() < 2.01)) {
        vis->BeginScene();
        vis->DrawAll();

        sys.DoStepDynamics(timestep);

        fprintf(outputfile, "%15.7e  ", sys.GetChTime());
        fprintf(outputfile, "%15.7e  ", nodetip->GetPos().x());
        fprintf(outputfile, "%15.7e  ", nodetip->GetPos().y());
        fprintf(outputfile, "%15.7e  ", nodetip->GetPos().z());
        fprintf(outputfile, "\n  ");

        vis->EndScene();

        GetLog() << sys.GetChTime() << " " << nodetip->GetPos().x() << " " << nodetip->GetPos().y() << " "
                 << nodetip->GetPos().z() << "\n";
    }
}<|MERGE_RESOLUTION|>--- conflicted
+++ resolved
@@ -1632,13 +1632,8 @@
     double start = std::clock();
     int Iter = 0;
     while (/*vis->Run() && */ (sys.GetChTime() <= 1.0)) {
-<<<<<<< HEAD
-        // application.BeginScene();
-        // application.DrawAll();
-=======
         // vis->BeginScene()
         // vis->DrawAll();
->>>>>>> d02ba64e
         // application.DoStep();
 
         force = 300 * std::sin(sys.GetChTime() * CH_C_PI) / 4;
@@ -1647,11 +1642,7 @@
         nodetip3->SetForce(ChVector<>(force, 0.0, 0.0));
         nodetip4->SetForce(ChVector<>(force, 0.0, 0.0));
         sys.DoStepDynamics(timestep);
-<<<<<<< HEAD
-        // application.EndScene();
-=======
         // vis->EndScene()
->>>>>>> d02ba64e
         Iter += mystepper->GetNumIterations();
         // GetLog() << "t = " << sys.GetChTime() << "\n";
         // GetLog() << "Last it: " << mystepper->GetNumIterations() << "\n\n";

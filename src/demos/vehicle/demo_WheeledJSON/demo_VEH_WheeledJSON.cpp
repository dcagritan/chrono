--- conflicted
+++ resolved
@@ -38,7 +38,7 @@
 #include "chrono_vehicle/wheeled_vehicle/tire/RigidTire.h"
 #include "chrono_vehicle/wheeled_vehicle/tire/FialaTire.h"
 #include "chrono_vehicle/wheeled_vehicle/tire/TMeasyTire.h"
-#include "chrono_vehicle/wheeled_vehicle/suspension/ChDoubleWishbone.h"
+
 #include "chrono_vehicle/ChConfigVehicle.h"
 
 #include "chrono_thirdparty/filesystem/path.h"
@@ -52,8 +52,6 @@
 
 using namespace chrono;
 using namespace chrono::vehicle;
-
-std::wstring winTitle = L"Vehicle Demo";
 
 // =============================================================================
 
@@ -93,6 +91,9 @@
 // JSON files tire models (TMeasy)
 std::string tmeasytire_file("hmmwv/tire/HMMWV_TMeasy_converted.json");
 
+// Type of tire model (RIGID, FIALA, TMEASY)
+TireModelType tire_model = TireModelType::FIALA;
+
 // Driver input file (if not using Irrlicht)
 std::string driver_file("generic/driver/Sample_Maneuver.txt");
 
@@ -127,14 +128,11 @@
 const std::string out_dir = GetChronoOutputPath() + "WHEELED_JSON";
 const std::string pov_dir = out_dir + "/POVRAY";
 
-typedef enum { rigid_tire, fiala_tire, tmeasy_tire } TireToUse;
-
 // =============================================================================
 
 int main(int argc, char* argv[]) {
     GetLog() << "Copyright (c) 2017 projectchrono.org\nChrono version: " << CHRONO_VERSION << "\n\n";
 
-    TireToUse myTire = fiala_tire;
     // --------------------------
     // Create the various modules
     // --------------------------
@@ -157,56 +155,49 @@
     powertrain.Initialize(vehicle.GetChassisBody(), vehicle.GetDriveshaft());
 
     // Create and initialize the tires
-<<<<<<< HEAD
-    std::vector<std::shared_ptr<RigidTire> > tires;
-
+    std::vector<std::shared_ptr<ChTire>> tires;
     for (auto& axle : vehicle.GetAxles()) {
-        auto tireL = chrono_types::make_shared<RigidTire>(vehicle::GetDataFile(rigidtire_file));
-        tireL->Initialize(axle->m_wheels_left[0]);
-        tireL->SetVisualizationType(VisualizationType::MESH);
-        auto tireR = chrono_types::make_shared<RigidTire>(vehicle::GetDataFile(rigidtire_file));
-        tireR->Initialize(axle->m_wheels_right[0]);
-        tireR->SetVisualizationType(VisualizationType::MESH);
-        tires.push_back(tireL);
-        tires.push_back(tireR);
-=======
-    int num_axles = vehicle.GetNumberAxles();
-    int num_wheels = 2 * num_axles;
-    std::vector<std::shared_ptr<RigidTire> > tires_rigid(num_wheels);
-    std::vector<std::shared_ptr<FialaTire> > tires_fiala(num_wheels);
-    std::vector<std::shared_ptr<TMeasyTire> > tires_tmeasy(num_wheels);
-
-    for (int i = 0; i < num_wheels; i++) {
-        switch (myTire) {
-            case rigid_tire:
-                tires_rigid[i] = chrono_types::make_shared<RigidTire>(vehicle::GetDataFile(rigidtire_file));
-                tires_rigid[i]->Initialize(vehicle.GetWheelBody(i), VehicleSide(i % 2));
-                tires_rigid[i]->SetVisualizationType(VisualizationType::MESH);
-                if (i == 0)
-                    winTitle.append(L" (Rigid Tires)");
+        switch (tire_model) {
+            default:
+            case TireModelType::RIGID: {
+                auto tireL = chrono_types::make_shared<RigidTire>(vehicle::GetDataFile(rigidtire_file));
+                tireL->Initialize(axle->m_wheels_left[0]);
+                tireL->SetVisualizationType(VisualizationType::MESH);
+                auto tireR = chrono_types::make_shared<RigidTire>(vehicle::GetDataFile(rigidtire_file));
+                tireR->Initialize(axle->m_wheels_right[0]);
+                tireR->SetVisualizationType(VisualizationType::MESH);
+                tires.push_back(tireL);
+                tires.push_back(tireR);
                 break;
-            case fiala_tire:
-                tires_fiala[i] = chrono_types::make_shared<FialaTire>(vehicle::GetDataFile(fialatire_file));
-                tires_fiala[i]->Initialize(vehicle.GetWheelBody(i), VehicleSide(i % 2));
-                tires_fiala[i]->SetVisualizationType(VisualizationType::MESH);
-                if (i == 0)
-                    winTitle.append(L" (Fiala Tires)");
+            }
+            case TireModelType::TMEASY: {
+                auto tireL = chrono_types::make_shared<TMeasyTire>(vehicle::GetDataFile(tmeasytire_file));
+                tireL->Initialize(axle->m_wheels_left[0]);
+                tireL->SetVisualizationType(VisualizationType::MESH);
+                auto tireR = chrono_types::make_shared<TMeasyTire>(vehicle::GetDataFile(tmeasytire_file));
+                tireR->Initialize(axle->m_wheels_right[0]);
+                tireR->SetVisualizationType(VisualizationType::MESH);
+                tires.push_back(tireL);
+                tires.push_back(tireR);
                 break;
-            case tmeasy_tire:
-                tires_tmeasy[i] = chrono_types::make_shared<TMeasyTire>(vehicle::GetDataFile(tmeasytire_file));
-                tires_tmeasy[i]->Initialize(vehicle.GetWheelBody(i), VehicleSide(i % 2));
-                tires_tmeasy[i]->SetVisualizationType(VisualizationType::MESH);
-                if (i == 0)
-                    winTitle.append(L" (TMeasy Tires)");
+            }
+            case TireModelType::FIALA: {
+                auto tireL = chrono_types::make_shared<FialaTire>(vehicle::GetDataFile(fialatire_file));
+                tireL->Initialize(axle->m_wheels_left[0]);
+                tireL->SetVisualizationType(VisualizationType::MESH);
+                auto tireR = chrono_types::make_shared<FialaTire>(vehicle::GetDataFile(fialatire_file));
+                tireR->Initialize(axle->m_wheels_right[0]);
+                tireR->SetVisualizationType(VisualizationType::MESH);
+                tires.push_back(tireL);
+                tires.push_back(tireR);
                 break;
-                break;
+            }
         }
->>>>>>> 7af02303
     }
 
 #ifdef USE_IRRLICHT
 
-    ChVehicleIrrApp app(&vehicle, &powertrain, winTitle.c_str());
+    ChVehicleIrrApp app(&vehicle, &powertrain, L"Vehicle Demo");
 
     app.SetSkyBox();
     app.AddTypicalLights(irr::core::vector3df(30.f, -30.f, 100.f), irr::core::vector3df(30.f, 50.f, 100.f), 250, 130);
@@ -318,23 +309,6 @@
         braking_input = driver.GetBraking();
         powertrain_torque = powertrain.GetOutputTorque();
         driveshaft_speed = vehicle.GetDriveshaftSpeed();
-<<<<<<< HEAD
-=======
-        for (int i = 0; i < num_wheels; i++) {
-            switch (myTire) {
-                case rigid_tire:
-                    tire_forces[i] = tires_rigid[i]->GetTireForce();
-                    break;
-                case fiala_tire:
-                    tire_forces[i] = tires_fiala[i]->GetTireForce();
-                    break;
-                case tmeasy_tire:
-                    tire_forces[i] = tires_tmeasy[i]->GetTireForce();
-                    break;
-            }
-            wheel_states[i] = vehicle.GetWheelState(i);
-        }
->>>>>>> 7af02303
 
         // Update modules (process inputs from other modules)
         time = vehicle.GetSystem()->GetChTime();
@@ -342,25 +316,9 @@
         powertrain.Synchronize(time, throttle_input, driveshaft_speed);
         vehicle.Synchronize(time, steering_input, braking_input, powertrain_torque);
         terrain.Synchronize(time);
-<<<<<<< HEAD
         for (auto& tire : tires)
             tire->Synchronize(time, terrain);
-=======
-        for (int i = 0; i < num_wheels; i++) {
-            switch (myTire) {
-                case rigid_tire:
-                    tires_rigid[i]->Synchronize(time, wheel_states[i], terrain);
-                    break;
-                case fiala_tire:
-                    tires_fiala[i]->Synchronize(time, wheel_states[i], terrain);
-                    break;
-                case tmeasy_tire:
-                    tires_tmeasy[i]->Synchronize(time, wheel_states[i], terrain);
-                    break;
-            }
-        }
->>>>>>> 7af02303
-        app.Synchronize(driver.GetInputModeAsString(), steering_input, throttle_input, braking_input);
+        app.Synchronize(tires[0]->GetTemplateName(), steering_input, throttle_input, braking_input);
 
         // Advance simulation for one timestep for all modules
         double step = realtime_timer.SuggestSimulationStep(step_size);
@@ -368,24 +326,10 @@
         powertrain.Advance(step);
         vehicle.Advance(step);
         terrain.Advance(step);
-<<<<<<< HEAD
         for (auto& tire : tires)
             tire->Advance(step);
-=======
-        for (int i = 0; i < num_wheels; i++)
-            switch (myTire) {
-                case rigid_tire:
-                    tires_rigid[i]->Advance(step);
-                    break;
-                case fiala_tire:
-                    tires_fiala[i]->Advance(step);
-                    break;
-                case tmeasy_tire:
-                    tires_tmeasy[i]->Advance(step);
-                    break;
-            }
->>>>>>> 7af02303
         app.Advance(step);
+
         // Increment frame number
         step_number++;
 
@@ -420,23 +364,6 @@
         braking_input = driver.GetBraking();
         powertrain_torque = powertrain.GetOutputTorque();
         driveshaft_speed = vehicle.GetDriveshaftSpeed();
-<<<<<<< HEAD
-=======
-        for (int i = 0; i < num_wheels; i++) {
-            switch (myTire) {
-                case rigid_tire:
-                    tire_forces[i] = tires_rigid[i]->GetTireForce();
-                    break;
-                case fiala_tire:
-                    tire_forces[i] = tires_fiala[i]->GetTireForce();
-                    break;
-                case tmeasy_tire:
-                    tire_forces[i] = tires_tmeasy[i]->GetTireForce();
-                    break;
-            }
-            wheel_states[i] = vehicle.GetWheelState(i);
-        }
->>>>>>> 7af02303
 
         // Update modules (process inputs from other modules)
         time = vehicle.GetSystem()->GetChTime();
@@ -445,21 +372,7 @@
         vehicle.Synchronize(time, steering_input, braking_input, powertrain_torque);
         terrain.Synchronize(time);
         for (int i = 0; i < num_wheels; i++)
-<<<<<<< HEAD
             tires[i]->Synchronize(time, terrain);
-=======
-            switch (myTire) {
-                case rigid_tire:
-                    tires_rigid[i]->Synchronize(time, wheel_states[i], terrain);
-                    break;
-                case fiala_tire:
-                    tires_fiala[i]->Synchronize(time, wheel_states[i], terrain);
-                    break;
-                case tmeasy_tire:
-                    tires_tmeasy[i]->Synchronize(time, wheel_states[i], terrain);
-                    break;
-            }
->>>>>>> 7af02303
 
         // Advance simulation for one timestep for all modules
         driver.Advance(step_size);
@@ -467,17 +380,7 @@
         vehicle.Advance(step_size);
         terrain.Advance(step_size);
         for (int i = 0; i < num_wheels; i++)
-            switch (myTire) {
-                case rigid_tire:
-                    tires_rigid[i]->Advance(step_size);
-                    break;
-                case fiala_tire:
-                    tires_fiala[i]->Advance(step_size);
-                    break;
-                case tmeasy_tire:
-                    tires_tmeasy[i]->Advance(step_size);
-                    break;
-            }
+            tires[i]->Advance(step_size);
 
         // Increment frame number
         step_number++;

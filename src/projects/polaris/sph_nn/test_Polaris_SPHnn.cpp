// =============================================================================
// PROJECT CHRONO - http://projectchrono.org
//
// Copyright (c) 2022 projectchrono.org
// All rights reserved.
//
// Use of this source code is governed by a BSD-style license that can be found
// in the LICENSE file at the top level of the distribution and at
// http://projectchrono.org/license-chrono.txt.
//
// =============================================================================
// Author: Radu Serban
// =============================================================================
//
// Polaris wheeled vehicle on SPH terrain
//
// =============================================================================

#include <cstdio>
#include <string>
#include <fstream>
#include <array>
#include <stdexcept>
#include <iomanip>
#include <algorithm>
#include <numeric>

#include "chrono/physics/ChSystemNSC.h"
#include "chrono/physics/ChSystemSMC.h"
#include "chrono/physics/ChParticleCloud.h"
#include "chrono/utils/ChUtilsInputOutput.h"
#include "chrono/utils/ChFilters.h"
#include "chrono/assets/ChSphereShape.h"

#include "chrono_vehicle/ChVehicleModelData.h"
#include "chrono_vehicle/utils/ChUtilsJSON.h"
#include "chrono_vehicle/driver/ChPathFollowerDriver.h"
#include "chrono_vehicle/wheeled_vehicle/vehicle/WheeledVehicle.h"
#include "chrono_vehicle/wheeled_vehicle/tire/RigidTire.h"

#ifdef CHRONO_OPENGL
    #include "chrono_opengl/ChVisualSystemOpenGL.h"
#endif

#include "chrono_thirdparty/cxxopts/ChCLI.h"
#include "chrono_thirdparty/filesystem/path.h"

#include <torch/torch.h>
#include <torch/script.h>
#include <torchscatter/scatter.h>
#include <torchcluster/cluster.h>

using namespace chrono;
using namespace chrono::vehicle;

using std::cout;
using std::cerr;
using std::cin;
using std::endl;

// -----------------------------------------------------------------------------

// Speed controller target speed (in m/s)
double target_speed = 7;

// NN model
std::string NN_module_name = "terrain/sph/wrapped_gnn_markers_cpu.pt";

// -----------------------------------------------------------------------------

bool GetProblemSpecs(int argc,
                     char** argv,
                     std::string& terrain_dir,
                     double& tend,
                     bool& run_time_vis,
                     bool& verbose,
                     bool& verbose_nn) {
    ChCLI cli(argv[0], "Polaris SPH terrain simulation");

    cli.AddOption<std::string>("", "terrain_dir", "Directory with terrain specification data");
    cli.AddOption<double>("", "tend", "Simulation end time [s]", std::to_string(tend));
    cli.AddOption<bool>("", "quiet", "Disable all messages during simulation");
    cli.AddOption<bool>("", "quiet_nn", "Disable all messages from NN model");
    cli.AddOption<bool>("", "run_time_vis", "Enable run-time visualization");

    if (!cli.Parse(argc, argv)) {
        cli.Help();
        return false;
    }

    try {
        terrain_dir = cli.Get("terrain_dir").as<std::string>();
    } catch (std::domain_error&) {
        cout << "\nERROR: Missing terrain specification directory!\n\n" << endl;
        cli.Help();
        return false;
    }

    run_time_vis = cli.GetAsType<bool>("run_time_vis");
    tend = cli.GetAsType<double>("tend");
    verbose = !cli.GetAsType<bool>("quiet");
    verbose_nn = !cli.GetAsType<bool>("quiet_nn");

    return true;
}

// -----------------------------------------------------------------------------

class ProxyTire : public RigidTire {
  public:
    ProxyTire(const std::string& filename) : RigidTire(filename) {}
    ProxyTire(const rapidjson::Document& d) : RigidTire(d) {}
    virtual TerrainForce ReportTireForce(ChTerrain* terrain) const override { return m_force; }
    TerrainForce m_force;
};

// -----------------------------------------------------------------------------

class NNterrain : public ChTerrain {
  public:
    NNterrain(ChSystem& sys, std::shared_ptr<WheeledVehicle> vehicle);
    bool Load(const std::string& pt_file);
    void Create(const std::string& terrain_dir, bool vis = true);
    void Synchronize(double time, const DriverInputs& driver_inputs);
    virtual void Advance(double step) override;

    // double GetTimerDataIn() { return m_timer_data_in(); }
    // double GetTimerModelEval() { return m_timer_model_eval(); }
    // double GetTimerDataOut() { return m_timer_data_out(); }

    void SetVerbose(bool val) { m_verbose = val; }

  private:
    ChSystem& m_sys;
    std::shared_ptr<WheeledVehicle> m_vehicle;
    std::array<std::shared_ptr<ChWheel>, 4> m_wheels;
    std::shared_ptr<ChParticleCloud> m_particles;

    ChVector<> m_box_size;
    ChVector<> m_box_offset;
    std::array<std::vector<ChAparticle*>, 4> m_wheel_particles;
    std::array<size_t, 4> m_num_particles;

    torch::jit::script::Module module;
    std::array<std::vector<ChVector<>>, 4> m_particle_forces;
    std::array<TerrainForce, 4> m_tire_forces;

<<<<<<< HEAD
    // ChTimer<> m_timer_data_in;
    // ChTimer<> m_timer_model_eval;
    // ChTimer<> m_timer_data_out;
=======
    ChTimer m_timer_data_in;
    ChTimer m_timer_model_eval;
    ChTimer m_timer_data_out;
>>>>>>> 3824548a

    bool m_verbose;
};

NNterrain::NNterrain(ChSystem& sys, std::shared_ptr<WheeledVehicle> vehicle)
    : m_sys(sys), m_vehicle(vehicle), m_verbose(true) {
    m_wheels[0] = vehicle->GetWheel(0, LEFT);
    m_wheels[1] = vehicle->GetWheel(0, RIGHT);
    m_wheels[2] = vehicle->GetWheel(1, LEFT);
    m_wheels[3] = vehicle->GetWheel(1, RIGHT);

    // Set default size and offset of sampling box
    double tire_radius = m_wheels[0]->GetTire()->GetRadius();
    double tire_width = m_wheels[0]->GetTire()->GetWidth();
    m_box_size.x() = 2.0 * std::sqrt(3.0) * tire_radius;
    m_box_size.y() = 1.5 * tire_width;
    m_box_size.z() = 0.2;
    m_box_offset = ChVector<>(0.0, 0.0, 0.0);
}

bool NNterrain::Load(const std::string& pt_file) {
    std::cout << "cuda version " << scatter::cuda_version() << std::endl;
    torch::Tensor tensor = torch::eye(3);
    std::cout << tensor << std::endl;

    std::ifstream is(pt_file, std::ios_base::binary);
    try {
        // Deserialize the ScriptModule from a file using torch::jit::load().
        module = torch::jit::load(is);
    } catch (const c10::Error& e) {
        cerr << "Load error: " << e.msg() << endl;
        return false;
    } catch (const std::exception& e) {
        cerr << "Load error other: " << e.what() << endl;
        return false;
    }
    cout << "Loaded model " << pt_file << endl;
    is.close();
    return true;
}

void NNterrain::Create(const std::string& terrain_dir, bool vis) {
    m_particles = chrono_types::make_shared<ChParticleCloud>();
    m_particles->SetFixed(true);

    int num_particles = 0;
    ChVector<> marker;
    std::string line;
    std::string cell;

    std::ifstream is(vehicle::GetDataFile(terrain_dir + "/particles_20mm.txt"));
    getline(is, line);  // Comment line
    while (getline(is, line)) {
        std::stringstream ls(line);
        for (int i = 0; i < 3; i++) {
            getline(ls, cell, ',');
            marker[i] = stod(cell);
        }
        m_particles->AddParticle(ChCoordsys<>(marker));
        num_particles++;

        if (num_particles > 1000000)
            break;
    }
    is.close();

    if (vis) {
        auto sph = chrono_types::make_shared<ChSphereShape>();
        sph->GetSphereGeometry().rad = 0.01;
        m_particles->AddVisualShape(sph);
    }

    m_sys.Add(m_particles);

    // Initial size of sampling box particle vectors
    for (int i = 0; i < 4; i++)
        m_wheel_particles[i].resize(num_particles);
}

struct in_box {
    in_box(const ChVector<>& box_pos, const ChMatrix33<>& box_rot, const ChVector<>& box_size)
        : pos(box_pos), rot(box_rot), h(box_size / 2) {}

    bool operator()(const ChAparticle* p) {
        // Convert location in box frame
        auto w = rot * (p->GetPos() - pos);

        // Check w between all box limits
        return (w.x() >= -h.x() && w.x() <= +h.x()) &&  //
               (w.y() >= -h.y() && w.y() <= +h.y()) &&  //
               (w.z() >= -h.z() && w.z() <= +h.z());
    }

    ChVector<> pos;
    ChMatrix33<> rot;
    ChVector<> h;
};

void NNterrain::Synchronize(double time, const DriverInputs& driver_inputs) {
    // m_timer_data_in.reset();
    // m_timer_model_eval.reset();
    // m_timer_data_out.reset();

    // Prepare NN model inputs
    const auto& p_all = m_particles->GetParticles();
    std::vector<torch::jit::IValue> inputs;

    // m_timer_data_in.start();

    // Loop over all vehicle wheels
    std::array<ChVector<float>, 4> w_pos;
    std::array<ChQuaternion<float>, 4> w_rot;
    std::array<ChVector<float>, 4> w_nrm;
    std::array<ChVector<float>, 4> w_linvel;
    std::array<ChVector<float>, 4> w_angvel;
    std::array<bool, 4> w_contact;
    for (int i = 0; i < 4; i++) {
        // Wheel state
        const auto& w_state = m_wheels[i]->GetState();
        w_pos[i] = w_state.pos;
        w_rot[i] = w_state.rot;
        w_nrm[i] = w_state.rot.GetYaxis();
        w_linvel[i] = w_state.lin_vel;
        w_angvel[i] = w_state.ang_vel;

        auto tire_radius = m_wheels[i]->GetTire()->GetRadius();

        // Sampling OBB
        ChVector<> Z_dir(0, 0, 1);
        ChVector<> X_dir = Vcross(w_nrm[i], ChVector<>(0, 0, 1)).GetNormalized();
        ChVector<> Y_dir = Vcross(Z_dir, X_dir);
        ChMatrix33<> box_rot(X_dir, Y_dir, Z_dir);
        ChVector<> box_pos = w_pos[i] + box_rot * (m_box_offset - ChVector<>(0, 0, tire_radius));

        // Find particles in sampling OBB
        m_wheel_particles[i].resize(p_all.size());
        auto end = std::copy_if(p_all.begin(), p_all.end(), m_wheel_particles[i].begin(),
                                in_box(box_pos, box_rot, m_box_size));
        m_num_particles[i] = (size_t)(end - m_wheel_particles[i].begin());
        m_wheel_particles[i].resize(m_num_particles[i]);

        // Do nothing if no particles under a wheel
        if (m_num_particles[i] == 0) {
            return;
        }

        // Load particle positions and velocities
        w_contact[i] = false;
        auto part_pos = torch::empty({(int)m_num_particles[i], 3}, torch::kFloat32);
        auto part_vel = torch::empty({(int)m_num_particles[i], 3}, torch::kFloat32);
        float* part_pos_data = part_pos.data<float>();
        float* part_vel_data = part_vel.data<float>();
        for (const auto& part : m_wheel_particles[i]) {
            ChVector<float> p(part->GetPos());
            *part_pos_data++ = p.x();
            *part_pos_data++ = p.y();
            *part_pos_data++ = p.z();
            ChVector<float> v(part->GetPos_dt());
            *part_vel_data++ = v.x();
            *part_vel_data++ = v.y();
            *part_vel_data++ = v.z();

            if (!w_contact[i] && (p - w_pos[i]).Length2() < tire_radius * tire_radius)
                w_contact[i] = true;
        }

        // Load wheel position, orientation, linear velocity, and angular velocity
        auto w_pos_t = torch::from_blob((void*)w_pos[i].data(), {3}, torch::kFloat32);
        auto w_rot_t = torch::from_blob((void*)w_rot[i].data(), {4}, torch::kFloat32);
        auto w_linvel_t = torch::from_blob((void*)w_linvel[i].data(), {3}, torch::kFloat32);
        auto w_angvel_t = torch::from_blob((void*)w_angvel[i].data(), {3}, torch::kFloat32);

#if 0
        if (i == 0) {
            std::cout << "------------------" << std::endl;
            std::cout << part_pos << std::endl;
            std::cout << "------------------" << std::endl;
            std::cout << part_vel << std::endl;
            std::cout << "------------------" << std::endl;
            std::cout << w_pos_t << std::endl;
            std::cout << "------------------" << std::endl;
            std::cout << w_rot_t << std::endl;
            std::cout << "------------------" << std::endl;
            std::cout << w_linvel_t << std::endl;
            std::cout << "------------------" << std::endl;
            std::cout << w_angvel_t << std::endl;
            std::cout << "------------------" << std::endl;
            exit(1);
        }
#endif

#if 1
        if (m_verbose) {
            std::cout << "wheel " << i << std::endl;
            std::cout << "  num. particles: " << m_num_particles[i] << std::endl;
            std::cout << "  position:       " << w_pos[i] << std::endl;
            std::cout << "  pos. address:   " << w_pos[i].data() << std::endl;
            std::cout << "  in contact:     " << w_contact[i] << std::endl;
        }
#endif

        // Prepare the tuple input for this wheel
        std::vector<torch::jit::IValue> tuple;
        tuple.push_back(part_pos);
        tuple.push_back(part_vel);
        tuple.push_back(w_pos_t);
        tuple.push_back(w_rot_t);
        tuple.push_back(w_linvel_t);
        tuple.push_back(w_angvel_t);

        // Add this wheel's tuple to NN model inputs
        inputs.push_back(torch::ivalue::Tuple::create(tuple));
    }

    // Load vehicle data (1 tensor)
    auto drv_inputs = torch::tensor(
        {(float)driver_inputs.m_steering, (float)driver_inputs.m_throttle, (float)driver_inputs.m_braking},
        torch::kFloat32);
    inputs.push_back(drv_inputs);

    // Verbose flag
    inputs.push_back(m_verbose);

    // m_timer_data_in.stop();

    // Invoke NN model

#if 0
    for (int i = 0; i < 4; i++) {
        std::cout << "  inputs[i]:                                            "           //
                  << &inputs[i] << std::endl;                                             //
        std::cout << "  inputs[i].toTuple()->elements()[2]:                   "           //
                  << &inputs[i].toTuple()->elements()[2] << std::endl;                    //
        std::cout << "  inputs[i].toTuple()->elements()[2].toTensor():        "           //
                  << &inputs[i].toTuple()->elements()[2].toTensor() << std::endl;         //
        std::cout << "  inputs[i].toTuple()->elements()[2].toTensor().data(): "           //
                  << &inputs[i].toTuple()->elements()[2].toTensor().data() << std::endl;  //
        const auto& wpt = inputs[i].toTuple()->elements()[2].toTensor();                  //
        std::cout << "  wheel " << i << "  position tensor: "                             //
                  << wpt[0].item<float>() << " " << wpt[1].item<float>() << " " << wpt[2].item<float>() << std::endl;
    }
#endif

    // m_timer_model_eval.start();
    torch::jit::IValue outputs;
    try {
        outputs = module.forward(inputs);
    } catch (const c10::Error& e) {
        cerr << "Execute error: " << e.msg() << endl;
        return;
    } catch (const std::exception& e) {
        cerr << "Execute error other: " << e.what() << endl;
        return;
    }
    // m_timer_model_eval.stop();

    // Extract outputs

    // m_timer_data_out.start();

    // Loop over all vehicle wheels
    for (int i = 0; i < 4; i++) {
        // Outputs for this wheel
        const auto& part_frc = outputs.toTuple()->elements()[i].toTensor();
        const auto& tire_frc = outputs.toTuple()->elements()[i + 4].toTensor();

        // Extract particle forces
        m_particle_forces[i].resize(m_num_particles[i]);
        for (size_t j = 0; j < m_num_particles[i]; j++) {
            m_particle_forces[i][j] =
                ChVector<>(part_frc[j][0].item<float>(), part_frc[j][1].item<float>(), part_frc[j][2].item<float>());
        }

        // Extract tire forces
        m_tire_forces[i].force =
            ChVector<>(tire_frc[0].item<float>(), tire_frc[1].item<float>(), tire_frc[2].item<float>());
        m_tire_forces[i].moment =
            ChVector<>(tire_frc[3].item<float>(), tire_frc[4].item<float>(), tire_frc[5].item<float>());
        m_tire_forces[i].point = ChVector<>(0, 0, 0);

        std::static_pointer_cast<ProxyTire>(m_wheels[i]->GetTire())->m_force = m_tire_forces[i];
        if (m_verbose) {
            std::cout << "  tire " << i << " force: " << m_tire_forces[i].force << std::endl;
        }
    }

    // m_timer_data_out.stop();
}

void NNterrain::Advance(double step) {
    // Do nothing if there is at least one sampling box with no particles
    auto product = std::accumulate(m_num_particles.begin(), m_num_particles.end(), 1, std::multiplies<int>());
    if (product == 0)
        return;

    // Update state of particles in sampling boxes.
    // Assume mass=1 for all particles.
    double step2 = step * step / 2;
    for (int i = 0; i < 4; i++) {
        for (size_t j = 0; j < m_num_particles[i]; j++) {
            auto v = m_wheel_particles[i][j]->GetPos_dt() + m_particle_forces[i][j] * step;
            auto p = m_wheel_particles[i][j]->GetPos() + v * step + m_particle_forces[i][j] * step2;
            m_wheel_particles[i][j]->SetPos(p);
            m_wheel_particles[i][j]->SetPos_dt(v);
        }
    }
}

// -----------------------------------------------------------------------------

std::shared_ptr<WheeledVehicle> CreateVehicle(ChSystem& sys, const ChCoordsys<>& init_pos) {
    std::string vehicle_json = "Polaris/Polaris.json";
    ////std::string powertrain_json = "Polaris/Polaris_SimplePowertrain.json";
    std::string powertrain_json = "Polaris/Polaris_SimpleMapPowertrain.json";
    std::string tire_json = "Polaris/Polaris_RigidTire.json";

    // Create and initialize the vehicle
    auto vehicle = chrono_types::make_shared<WheeledVehicle>(&sys, vehicle::GetDataFile(vehicle_json));
    vehicle->Initialize(init_pos);
    vehicle->GetChassis()->SetFixed(false);
    vehicle->SetChassisVisualizationType(VisualizationType::MESH);
    vehicle->SetSuspensionVisualizationType(VisualizationType::PRIMITIVES);
    vehicle->SetSteeringVisualizationType(VisualizationType::PRIMITIVES);
    vehicle->SetWheelVisualizationType(VisualizationType::MESH);

    // Create and initialize the powertrain system
    auto powertrain = ReadPowertrainJSON(vehicle::GetDataFile(powertrain_json));
    vehicle->InitializePowertrain(powertrain);

    // Create and initialize the tires
    for (auto& axle : vehicle->GetAxles()) {
        for (auto& wheel : axle->GetWheels()) {
            auto tire = ReadTireJSON(vehicle::GetDataFile(tire_json));
            vehicle->InitializeTire(tire, wheel, VisualizationType::MESH);
        }
    }

    return vehicle;
}

int main(int argc, char* argv[]) {
    // Parse command line arguments
    std::string terrain_dir;
    double tend = 30;
    bool run_time_vis = false;
    bool verbose = true;
    bool verbose_nn = true;

    if (!GetProblemSpecs(argc, argv, terrain_dir, tend, run_time_vis, verbose, verbose_nn)) {
        return 1;
    }

    // Check input files exist
    if (!filesystem::path(vehicle::GetDataFile(terrain_dir + "/sph_params.json")).exists()) {
        std::cout << "Input file sph_params.json not found in directory " << terrain_dir << std::endl;
        return 1;
    }
    if (!filesystem::path(vehicle::GetDataFile(terrain_dir + "/path.txt")).exists()) {
        std::cout << "Input file path.txt not found in directory " << terrain_dir << std::endl;
        return 1;
    }
    if (!filesystem::path(vehicle::GetDataFile(terrain_dir + "/particles_20mm.txt")).exists()) {
        std::cout << "Input file particles_20mm.txt not found in directory " << terrain_dir << std::endl;
        return 1;
    }
    if (!filesystem::path(vehicle::GetDataFile(terrain_dir + "/bce_20mm.txt")).exists()) {
        std::cout << "Input file bce_20mm.txt not found in directory " << terrain_dir << std::endl;
        return 1;
    }

    // Create the Chrono systems
    ChSystemNSC sys;

    sys.Set_G_acc(ChVector<>(0, 0, -9.81));

    // Create vehicle
    cout << "Create vehicle..." << endl;
    double slope = 0;
    double banking = 0;
    if (filesystem::path(vehicle::GetDataFile(terrain_dir + "/slope.txt")).exists()) {
        std::ifstream is(vehicle::GetDataFile(terrain_dir + "/slope.txt"));
        is >> slope >> banking;
        is.close();
    }
    ChCoordsys<> init_pos(ChVector<>(4, 0, 0.02 + 4 * std::sin(slope)), Q_from_AngX(banking) * Q_from_AngY(-slope));
    auto vehicle = CreateVehicle(sys, init_pos);

    // Create driver
    auto path = ChBezierCurve::read(vehicle::GetDataFile(terrain_dir + "/path.txt"));
    double x_max = path->getPoint(path->getNumPoints() - 1).x() - 3.0;
    ChPathFollowerDriver driver(*vehicle, path, "my_path", target_speed);
    driver.GetSteeringController().SetLookAheadDistance(2.0);
    driver.GetSteeringController().SetGains(1.0, 0, 0);
    driver.GetSpeedController().SetGains(0.6, 0.05, 0);
    driver.Initialize();

    // Create terrain
    cout << "Create terrain..." << endl;
    NNterrain terrain(sys, vehicle);
    terrain.SetVerbose(verbose_nn);
    terrain.Create(terrain_dir);
    if (!terrain.Load(vehicle::GetDataFile(NN_module_name))) {
        return 1;
    }

#ifdef CHRONO_OPENGL
    opengl::ChVisualSystemOpenGL vis;
    if (run_time_vis) {
        vis.AttachSystem(&sys);
        vis.SetWindowTitle("Test");
        vis.SetWindowSize(1280, 720);
        vis.SetRenderMode(opengl::WIREFRAME);
        vis.Initialize();
        vis.UpdateCamera(ChVector<>(-3, 0, 6), ChVector<>(5, 0, 0.5));
        vis.SetCameraVertical(CameraVerticalDir::Z);
    }
#endif

    // Simulation loop
    DriverInputs driver_inputs = {0, 0, 0};

    double step_size = 1e-3;
    double t = 0;
    int frame = 0;
    while (t < tend) {
#ifdef CHRONO_OPENGL
        if (run_time_vis) {
            if (vis.Run()) {
                vis.Render();
            } else {
                break;
            }
        }
#endif

        // Stop before end of patch
        if (vehicle->GetPos().x() > x_max)
            break;

        // Set current driver inputs
        driver_inputs = driver.GetInputs();

        if (t < 1) {
            driver_inputs.m_throttle = 0;
            driver_inputs.m_braking = 1;
        } else {
            ChClampValue(driver_inputs.m_throttle, driver_inputs.m_throttle, (t - 1) / 0.5);
        }

        // if (verbose)
        //     cout << std::fixed << std::setprecision(3) << "t = " << t << "  STB = " << driver_inputs.m_steering << " "
        //          << driver_inputs.m_throttle << " " << driver_inputs.m_braking << "  spd = " << vehicle->GetSpeed()
        //          << "   timers = " << terrain.GetTimerDataIn() << " " << terrain.GetTimerModelEval() << " "
        //          << terrain.GetTimerDataOut() << endl;

        // Synchronize subsystems
        driver.Synchronize(t);
        vehicle->Synchronize(t, driver_inputs, terrain);
        terrain.Synchronize(t, driver_inputs);

        // Advance system state
        driver.Advance(step_size);
        terrain.Advance(step_size);
        sys.DoStepDynamics(step_size);
        t += step_size;

        frame++;
    }

    return 0;
}<|MERGE_RESOLUTION|>--- conflicted
+++ resolved
@@ -145,15 +145,9 @@
     std::array<std::vector<ChVector<>>, 4> m_particle_forces;
     std::array<TerrainForce, 4> m_tire_forces;
 
-<<<<<<< HEAD
-    // ChTimer<> m_timer_data_in;
-    // ChTimer<> m_timer_model_eval;
-    // ChTimer<> m_timer_data_out;
-=======
     ChTimer m_timer_data_in;
     ChTimer m_timer_model_eval;
     ChTimer m_timer_data_out;
->>>>>>> 3824548a
 
     bool m_verbose;
 };
